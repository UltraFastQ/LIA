--- conflicted
+++ resolved
@@ -195,7 +195,6 @@
                 self.device.MOV(self.axes, max_pos)
 
     def go_2position(self, position=None):
-<<<<<<< HEAD
         """
         This function allows the user to move the stage that is connected to
         you computer on the axis taken of self.axis.
@@ -208,20 +207,14 @@
             return
         import pipython.pitools as pitools
 
-=======
         if (not self.device) or (position is None):
             return
         import pipython.pitools as pitools
-        
->>>>>>> fd213aef
+
         try:
             position = position.get()
         except:
             pass
-<<<<<<< HEAD
-=======
-        
->>>>>>> fd213aef
         if self.dev_name == 'E-816':
             # Convert [-250,250] um input position to MOV() units for piezo
             position = (position + 250)/5 # -> Convert to [0,100] range
