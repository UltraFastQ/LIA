--- conflicted
+++ resolved
@@ -88,14 +88,14 @@
             return
         # Follow the right procedure assigned to a specific device
         if dev_name:
-<<<<<<< HEAD
+
             if dev_name==dev_list[3]:
                 # Case controller is SMC100CC
                 self.dev_name='SMC100'
                 self.device=SMC100CC.SMC100(1,'COM5')
             else:
                 gcs = GCSDevice(dev_name)
-    
+
                 self.dev_name = dev_name
     
                 # Case controller C-891
@@ -109,9 +109,9 @@
                     self.axes = self.device.axes[0]
                     self.device.EAX(self.axes, True)
     
-                # Case controller C-863.12
+                # Case controller C-863.11
                 elif dev_name == dev_list[1]:
-                    gcs.ConnectUSB(serialnum = '0019550022')
+                    gcs.ConnectUSB(serialnum = '0195500433')
                     self.device = gcs
                     self.axes = self.device.axes[0]
                     self.device.SVO(self.axes, 1)
@@ -133,46 +133,6 @@
                     self.device.SVO(self.axes, 1)
             
 
-
-=======
-            gcs = GCSDevice(dev_name)
-
-            self.dev_name = dev_name
-
-            # Case controller C-891
-            if dev_name == dev_list[0]:
-                devices = gcs.EnumerateUSB(mask=dev_name)
-                if devices == []:
-                    messagebox.showinfo(title='Error', message='It seems like there is no devices connected to your computer')
-                    return
-                gcs.ConnectUSB(devices[0])
-                self.device = gcs
-                self.axes = self.device.axes[0]
-                self.device.EAX(self.axes, True)
-
-            # Case controller C-863.11
-            elif dev_name == dev_list[1]:
-                gcs.ConnectUSB(serialnum = '0195500433')
-                self.device = gcs
-                self.axes = self.device.axes[0]
-                self.device.SVO(self.axes, 1)
-
-
-            # Case controller E-816
-            elif dev_name == dev_list[2]:
-
-                comPorts = self.find_active_com_ports()
-
-                for ii, comPort in enumerate(comPorts):
-                    try:
-                        gcs.ConnectRS232(comPort,115200)
-                        break
-                    except:
-                        pass
-                self.device = gcs
-                self.axes = self.device.axes[0]
-                self.device.SVO(self.axes, 1)
->>>>>>> e03dc550
 
             self.calibration(dev_name = dev_name)
             messagebox.showinfo(title='Physics Instrument', message='Device {} is connected.'.format(dev_name))
