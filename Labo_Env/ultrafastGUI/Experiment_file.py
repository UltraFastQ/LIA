"Python program used to combine all instrument functions"
import tkinter as tk
from tkinter import ttk
from tkinter import filedialog
from tkinter import messagebox
import matplotlib.pyplot as plt
import numpy as np
import Graphic
import datetime
import femtoQ.tools as fq
import scipy.interpolate as interp

class CreateLayout:
    """
    This class is used to create the layout in the MainFrame it is called in
    the ExperimentFrame. This is only usable in this way, it creates only the
    main characteristic of the layout but not all of the widget.

    Attributes:
        dependant_function: This is the Experiment class that contains all your
        function in this class. You can see the class template below.
        tools_names: This is all of the classes used in your experiment, ie
        Monochromator and so on.
        containing_frame: This is the frame that is directly linked to your
        experiement in the big Experiement window.
        free_frame: This is the part of your frame that is available for you to
        display all of your widget.
        graph_frame: This is the frame that contains all of your graphics under
        the Combobox widget.
    """
    def __init__(self, function_class=None, mainf=None, window=None, graph_names={}, tools_names=[]):
        """
        The constructor for the Create Class.

        Parameters:
            function_class : This argument is the class of which you stored the experiment so it should be call as self,
            window is the tkinter Frame in which this layout will be put into: should be the experiment Frame called in
            the Main_Frame program
            graph_names : This has to contain every graphic names. We could have for the withelight a delay induced for a
            designed wavelength format should be : { 'Wavelength' : [datax, datay], ... } this can be called in the
            class experiment if needed
            tools_names : This argument should be a list of the item necessary : [ 'Monochromator', ...] the possible
            options are : 'Monochromator', 'Spectrometer', 'Physics_Linear_Stage', 'Zurich'
        """
        if not window:
            pass
        self.dependant_function = function_class(mainf=mainf)

        self.tools_names = tools_names

        def grid_options(dict_, tools_):
            """
                This option displays the tools_names that are required to start
                the experiement.

                Parameters:
                    dict_:Regroupement of tkinter widget that linked to
                    laboratory tools
                    tools_: List of tools wanted in the experiement.
            """
            rw = 0
            for tool in tools_:
                clm = 0
                for tk_module in dict_[tool]:
                    tk_module.grid(row=rw, column=clm, sticky='nsew')
                    clm += 1
                rw += 1

        def frame_switch(dict_, new):
            """
                This switch allows to change graphic that are displayed a
                selected experiement.

                Parameters:
                    dict_:Regroupement of tkinter widget that linked to
                    laboratory tools
                    new: String of the given new frame that will be displayed.
            """
            for frame in dict_:
                dict_[frame].grid_forget()
            dict_[new].grid(column=0, row=0, sticky='nsew')

        self.containing_frame = tk.Frame(window)
        self.free_frame = ttk.LabelFrame(self.containing_frame, text='Experiment special input')
        self.free_frame.grid(row=1, column=0, rowspan=2, sticky='nsew')
        self.dependant_function.create_frame(frame=self.free_frame)
        graph_available = ttk.Combobox(self.containing_frame, textvariable='', state='readonly')
        graph_available.grid(row=0, column=1, sticky='nsew')
        self.graph_frame = ttk.LabelFrame(self.containing_frame, labelwidget=graph_available)
        self.graph_frame.grid(row=0, column=1, rowspan=3, columnspan=4, sticky='nsew')
        graph_possible = {}
        values = []
        # Going through every graphic to allow them to change shape and
        # dimensions and to change inbetween them when you select the right
        # combobox
        for item in graph_names:
            values.append(item)
            graph_possible[item] = tk.Frame(self.graph_frame)
            self.dependant_function.graph_dict[item] = Graphic.GraphicFrame(graph_possible[item],
                                                                            axis_name=graph_names[item])
            graph_possible[item].bind('<Configure>', self.dependant_function.graph_dict[item].change_dimensions)
        # Setting up the initial value of the graph
        graph_available['value'] = tuple(values)
        graph_available.current(0)
        frame_switch(graph_possible, graph_available.get())
        # Combobox that allows you to select the graphic
        graph_available.bind('<<ComboboxSelected>>', lambda x: frame_switch(graph_possible, graph_available.get()))
        option_window = ttk.LabelFrame(self.containing_frame, text='Needed Option')
        option_window.grid(row=0, column=0, sticky='nsew')
        # Creating the initial state of every tools available
        mono_state = tk.StringVar()
        spectro_state = tk.StringVar()
        phs_lin_state = tk.StringVar()
        zurich_state = tk.StringVar()
        self.state_dict = {'Monochrom': mono_state,
                           'Spectrometer': spectro_state,
                           'Physics_Linear_Stage': phs_lin_state,
                           'Zurich': zurich_state
                           }
        mono_state.set('disconnected')
        spectro_state.set('disconnected')
        phs_lin_state.set('disconnected')
        zurich_state.set('disconnected')
        # Tools dictionnairy that contains everything to be displayed
        tools_dict = {'Monochrom': [tk.Label(option_window, text='Monochromator'),
                                    tk.Checkbutton(option_window, state='disable', onvalue='ready',
                                                   offvalue='disconnected', variable=mono_state)],
                      'Spectrometer': [tk.Label(option_window, text='Spectrometer'),
                                       tk.Checkbutton(option_window, state='disable', onvalue='ready',
                                                      offvalue='disconnected', variable=spectro_state)],
                      'Physics_Linear_Stage': [tk.Label(option_window, text='Physics Linear Stage'),
                                               tk.Checkbutton(option_window, state='disable', onvalue='ready',
                                                              offvalue='disconnected', variable=phs_lin_state)],
                      'Zurich': [tk.Label(option_window, text='Zurich Instrument'),
                                 tk.Checkbutton(option_window, state='disable', onvalue='ready', offvalue='disconnected',
                                                variable=zurich_state)],
                      }
        grid_options(tools_dict, tools_names)
        # Allowing column and row to be modified in the frame.
        for i in range(1, 4):
            for j in range(1, 3):
                self.containing_frame.grid_columnconfigure(i, weight=1)
                self.containing_frame.grid_rowconfigure(j, weight=1)
        for i in range(1):
            for j in range(1):
                self.graph_frame.grid_columnconfigure(0, weight=1)
                self.graph_frame.grid_rowconfigure(0, weight=1)

    def update_options(self, tool):
        """
            This function allow to change the state of a tkinter Checkbutton
            that displays the state of a device

            Parameters:
                tool: This is the name of the tool for which the state is
                updated.
        """
        # Changing state of the button
        current_state = self.state_dict[tool].get()
        if current_state == 'disconnected':
            self.state_dict[tool].set('ready')
        elif current_state == 'ready':
            self.state_dict[tool].set('disconnected')

        change_start = False
        # Looking it the start button can be modified
        if len(self.tools_names) == 1:
            state = self.state_dict[self.tools_names[0]].get()
            change_start = (state == 'ready')
        else:
            for tool in self.tools_names:
                state = self.state_dict[tool].get()
                if state == 'disconnected':
                    break

        if change_start:
            self.dependant_function.start_button['state'] = 'normal'


class TemplateForExperiment:
    """
    This is a template to create an experiment window it contains the main
    functions that are required to make it functionnal. Your class does not
    need to be called it is implicitly called during the CreateLayout class.

    Attributes:
        empty_var: This is a random variable in your case it will probably be a
        lot of different things. It is everything that you need to be global in
        your class.
        graph_dict: This is an element that is required, it will be updated and
        will contain all of the Graphic by name that you decided to create in
        the ExperimentFrame. Each key is a name of the graph. Therefore you can
        acces each graph by calling the key of the dict.
    """

    def __init__(self, mainf=None):
        """
        The constructor for your Experiment.

        Parameters:
            mainf : This is the Mainframe, it cannot be anything else.
        """
        # here are the initiation of the item that will be called throughout the program as self
        self.empty_var = []
        self.graph_dict = {}

    def create_frame(self, frame):
        """
        This function is used to create the free frame mentionned in the
        CreateLayout.This is where you place all of the widget you desire to
        have in your experiment.

        Parameters:
            frame : This is the section attributed to your widget in the big
            Experiment frame.
        """

        # this function contains at minimum :
        self.start_button = tk.Button(frame, text='Start Experiment', state='disabled', width=18,
                                      command=lambda: self.start_experiment())
        self.start_button.grid(row=10, column=0, columnspan=2, sticky='nsew')
        # The other lines are required option you would like to change before an experiment with the correct binding
        # and/or other function you can see the WhiteLight for more exemple.
        self.stop_button = tk.Button(frame, text='Stop Experiment', state='disabled', width=18,
                                     command=lambda: self.stop_experiment())
        self.stop_button.grid(row=11, column=0, columnspan=2, sticky='nsew')

    def stop_experiment(self):
        self.running = False

    def start_experiment(self):

        self.stop_button['state'] = 'normal'
        self.start_button['state'] = 'disabled'
        self.running = True

        # Here should be all of your experiment for here we have a huge program where we print literally nothing
        print(self.empty_var)
        # You can add a break variable to get out of anyloop you might have like in the Zero Delay Program with
        # The self.running variable

        #if not self.running:
        #    break

        # Going back to initial state
        self.running = False
        progress['value'] = 0
        progress.update()
        self.stop_button['state'] = 'disabled'
        self.start_button['state'] = 'normal'

class WhiteLight:

    def __init__(self, ZiData = None, PiData = None, mainf=None):

        # Variables Initialization
        self.main = mainf
        self.zidata = ZiData
        self.PiData = PiData
        self.graph_dict = {}

    def create_frame(self, frame):

        nb_wavelenghtpt = tk.Label(frame, text='# Wavelength')
        nb_wavelenghtpt.grid(row=0, column=0, sticky='nw')
        nb_wvlenghtpt_var = tk.IntVar()
        nb_wvlenghtpt = tk.Entry(frame, width=8, textvariable=nb_wvlenghtpt_var)
        nb_wvlenghtpt.grid(row=0, column=1, sticky='nsew')
        nb_maxwavelenghtpt = tk.Label(frame, text='Max Wavelength')
        nb_maxwavelenghtpt.grid(row=1, column=0, sticky='nw')
        nb_maxwvlenghtpt_var = tk.IntVar()
        nb_maxwvlenghtpt = tk.Entry(frame, width=8, textvariable=nb_maxwvlenghtpt_var)
        nb_maxwvlenghtpt.grid(row=1, column=1, sticky='nsew')
        nb_minwavelenghtpt = tk.Label(frame, text='Min Wavelength')
        nb_minwavelenghtpt.grid(row=2, column=0, sticky='nw')
        nb_minwvlenghtpt_var = tk.IntVar()
        nb_minwvlenghtpt = tk.Entry(frame, width=8, textvariable=nb_minwvlenghtpt_var)
        min_pos = tk.Label(frame, text = 'min_pos')
        min_pos.grid(row=11, column=0, sticky='nw')
        mini_pos_var = tk.IntVar()
        mini_pos = tk.Entry(frame, width=8, textvariable=mini_pos_var)
        mini_pos.grid(row=11, column=1, sticky='nsew')
        max_pos = tk.Label(frame, text='max_pos')
        max_pos.grid(row=12, column=0, sticky='nw')
        maxi_pos_var = tk.IntVar()
        maxi_pos = tk.Entry(frame, width=8, textvariable=maxi_pos_var)
        maxi_pos.grid(row=12, column=1, sticky='nsew')
        iteration = tk.Label(frame, text='nbIterations')
        iteration.grid(row=13, column=0, sticky='nw')
        iteration_var = tk.IntVar()
        iterat = tk.Entry(frame, width=8, textvariable=iteration_var)
        iterat.grid(row=13, column=1, sticky='nsew')
        length = tk.Label(frame, text = 'duration of measure per point')
        length.grid(row=14, column=0, sticky='nw')
        length_var = tk.IntVar()
        length_e = tk.Entry(frame, width=8, textvariable=length_var)
        length_e.grid(row=14, column=1, sticky='nsew')
        steps = tk.Label(frame, text = 'number of stage steps')
        steps.grid(row=15, column=0, sticky='nw')
        step_var = tk.IntVar()
        step = tk.Entry(frame, width=8, textvariable=step_var)
        step.grid(row=15, column=1, sticky='nsew')
        nb_minwvlenghtpt.grid(row=2, column=1, sticky='nsew')
        dir_lbl = tk.Label(frame, text='Directory')
        dir_lbl.grid(row=3, column=0, sticky='nw')
        dir_evar = tk.StringVar()
        dir_evar.set('Du coup')
        dir_e = tk.Entry(frame, textvariable=dir_evar, width=8)
        dir_e.grid(row=3, column=1, sticky='nsew')
        dir_b = tk.Button(frame, text='Choose Dir.', command=lambda: filedialog.askdirectory())
        dir_b.grid(row=4, column=0, columnspan=2, sticky='nsew')
        self.start_button = tk.Button(frame, text='Start Experiment', state='disabled', width=18,
                                      command=lambda: self.start_experiment())
        self.start_button.grid(row=10, column=0, columnspan=2, sticky='nsew')

    def start_experiment(self):
        '''The experiment in this section is a scan of the delay stage, in this function, we save the measures we take with the lockin'''
	# Here will be implemented the subscription to the lockin

	# After the subscription we scan with the stage (we can use the parameters input in this window)

        self.main.Linstage.scanning_measure(mini_pos_var, maxi_pos_var, iteration_var, lenght_var, step_var)

	# Then we unsubscribe and acquire data in this part (TODO)

        print('hello world')


    def StartMeasure(self):

        poll_length = 0.1  # [s]
        poll_timeout = 500  # [ms]
        poll_flags = 0
        poll_return_flat_dict = True
        self.Find_Delay()
        fullsweep = False
        fullsweep_state = 0
        fullsweep_lim = 1400
        Nbr_nm_perstep = 10
        Position = self.DelayZero
        Pi_dev = self.PiData['Device_id']
        Pi_Axe = self.PiData['Axes']
        Zi_Daq = self.ZiData['DAQ']
        #Full sweep nm
        while fullsweep == False:
            Pi_dev.MOV(Pi_Axe,Position)
            pitools.waitontarget(Pi_dev)
            Zi_Daq.subscribe(self.ZiData['BC_Smp_PATH'])
            time.sleep(0.1)
            Data_Set = Zi_Daq.poll( poll_length, poll_timeout, poll_flags, poll_return_flat_dict)
            Zi_Daq.unsubscribe(self.ZiData['BC_Smp_PATH'])
            Position -= 1
            Sample = DATA_Set[self.ZiData['BC_Smp_PATH']]
            Intensity.append([Pi_dev.qPOS(),np.mean(Sample['value'])])
            if Position == -40:
                Position = self.DelayZero
                self.Coms.RollDial(Nbr_nm_perstep)
                fullsweep_state += Nbr_nm_perstep
                if fullsweep_state == fullsweep_lim:
                    fullsweep = True
        self.Coms.Reset()

    def Find_Delay(self):

        # First, we take measurements, then we find the mean value for a given delay. Then we move the stage and do it again
        # We create a vector of the mean values to find the interference pattern
        poll_length = 0.1  # [s]
        poll_timeout = 500  # [ms]
        poll_flags = 0
        poll_return_flat_dict = True
        Intensity = np.array()

        i = 40

        while (i >= -40):
            self.PiData['Device_id'].MOV(self.PiData['Axes'], i)
            pitools.waitontarget(self.PiData['Device_id'])
            self.ZiData['DAQ'].subscribe(self.ZiData['BC_Smp_PATH'])
            time.sleep(0.1)
            Data_Set = self.ZiData['DAQ'].poll(poll_length, poll_timeout, poll_flags, poll_return_flat_dict)
            self.ZiData['DAQ'].unsubscribe(self.ZiData['BC_Smp_PATH'])
            i -= 2
            Sample = DATA_Set[self.ZiData['BC_Smp_PATH']]
            Intensity.append([self.PiData["Device_id"].qPOS(), np.mean(Sample['value'])])

        # Find the interference pattern
        l = Intensity.size
        left = Intensity[0][0]
        right = Intensity[l][0]
        # Intensity is the array of measurements, the format is couples of values, stage position and intensity
        # thresh is the threshold value for the interference pattern detection, when the intensity drops, it means we
        # reached the delay where the interferences are happening
        thresh = 100
        i = 0
        # We start from left and right and detect a significant change in intensity
        while (abs(Intensity[i + 1][1] - Intensity[i][1]) < thresh):
            i += 1
        left_lim = i

        i = l
        while (abs(Intensity[i][1] - Intensity[i - 1][1]) < thresh):
            i -= 1
        right_lim = i
        # The interference happens between the positions left_lim and right_lim
        # We have to swipe again in this area to get the position of the maximum

        self.DelayZero = None

# Here is the template for the experiement
class ZeroDelay:

    # This class is implicitly called in the main frame
    def __init__(self, mainf=None):
        import Red_DAQ
        # here are the initiation of the item that will be called throughout the program as self
        self.mainf = mainf
        self.PI = None
        self.DAQ = Red_DAQ.PMD_1008()
        self.graph_dict = {}
        self.running = False

    def create_frame(self, frame):

        daqc_b = tk.Button(frame, text='Connect ME-RedLab', command=lambda:self.DAQ.connect_card())
        scan_lbl = tk.Label(frame, text='Scanning option')
        maxp_lbl = tk.Label(frame, text='Max. pos. [mm]:')
        minp_lbl = tk.Label(frame, text='Min. pos. [mm]:')
        step_lbl = tk.Label(frame, text='Step size [um]:')
        filen_lbl = tk.Label(frame, text='File name :')
        mtime_lbl = tk.Label(frame, text='Time @ pts [ms]:')
        utime_lbl = tk.Label(frame, text='Update graph after [s]:')
        scan_lbl = tk.Label(frame, text='Number of ave. scans :')
        nite_lbl = tk.Label(frame, text='# of iteration done :')
        daqc_b.grid(row=0, column=0, columnspan=2, sticky='nsew')
        scan_lbl.grid(row=1, column=0, sticky='nsw')
        maxp_lbl.grid(row=2, column=0, sticky='nsw')
        minp_lbl.grid(row=3, column=0, sticky='nsw')
        step_lbl.grid(row=4, column=0, sticky='nsw')
        filen_lbl.grid(row=5, column=0, sticky='nsw')
        mtime_lbl.grid(row=6, column=0, sticky='nsw')
        utime_lbl.grid(row=7, column=0, sticky='nsw')
        scan_lbl.grid(row=8, column=0, sticky='nsw')
        nite_lbl.grid(row=12, column=0, sticky='nsw')
        p_bar = ttk.Progressbar(frame, orient='horizontal', length=200, mode='determinate')
        p_bar.grid(row=9, column=0, sticky='nsew', columnspan=2)
        p_bar['maximum'] = 1

        maxp_var = tk.DoubleVar()
        maxp_var.set(-16.26)
        minp_var = tk.DoubleVar()
        minp_var.set(-16.28)
        step_var = tk.DoubleVar()
        step_var.set(0.05)
        filen_var = tk.StringVar()
        filen_var.set('Test')
        mtime_var = tk.IntVar()
        mtime_var.set(1)
        utime_var = tk.IntVar()
        utime_var.set(5)
        scan_var = tk.IntVar()
        scan_var.set(10)
        nite_var = tk.IntVar()
        nite_var.set(0)

        maxp_e = tk.Entry(frame, width=6, textvariable=maxp_var)
        minp_e = tk.Entry(frame, width=6, textvariable=minp_var)
        step_e = tk.Entry(frame, width=6, textvariable=step_var)
        filen_e = tk.Entry(frame, width=6, textvariable=filen_var)
        mtime_e = tk.Entry(frame, width=6, textvariable=mtime_var)
        utime_e = tk.Entry(frame, width=6, textvariable=utime_var)
        scan_e = tk.Entry(frame, width=6, textvariable=scan_var)
        nite_e = tk.Entry(frame, width=6, textvariable=nite_var,
                          state='disabled')
        maxp_e.grid(row=2, column=1, sticky='nse')
        minp_e.grid(row=3, column=1, sticky='nse')
        step_e.grid(row=4, column=1, sticky='nse')
        filen_e.grid(row=5, column=1, sticky='nse')
        mtime_e.grid(row=6, column=1, sticky='nse')
        utime_e.grid(row=7, column=1, sticky='nse')
        scan_e.grid(row=8, column=1, sticky='nse')
        nite_e.grid(row=12, column=1, sticky='nse')
        # this function contains at minimum :
        self.start_button = tk.Button(frame, text='Start Experiment', state='disabled', width=18,
                                      command=lambda: self.start_experiment(min_pos=minp_var, max_pos=maxp_var,
                                      iteration=scan_var, duree = mtime_var, step = step_var, file_name = filen_var,
                                      progress=p_bar, update_time=utime_var))
        self.start_button.grid(row=10, column=0, columnspan=2, sticky='nsew')

        self.stop_button = tk.Button(frame, text='Stop Experiment', state='disabled', width=18,
                                     command=lambda: self.stop_experiment())
        self.stop_button.grid(row=11, column=0, columnspan=2, sticky='nsew')

    def stop_experiment(self):
        self.running = False

    def update_std(self, graph, ydata, xdata, std1, std2, std3):
        std = np.std(ydata, axis=0)
        xdata = np.mean(xdata, axis=0)
        ymean = np.mean(ydata, axis=0)
        std1.remove()
        std1 = graph.axes.fill_between(xdata, ymean+std, ymean-std, alpha=0.6,
                                       interpolate=True, step='mid')
        std2.remove()
        std2 = graph.axes.fill_between(xdata, ymean+2*std, ymean-2*std, alpha=0.4,
                                       interpolate=True, step='mid')
        std3.remove()
        std3 = graph.axes.fill_between(xdata, ymean+3*std, ymean-3*std, alpha=0.2,
                                       interpolate=True, step='mid')

        return std1, std2, std3

    def start_experiment(self, min_pos=None, max_pos=None, iteration=None, duree = .1, step = 0.0001,
                         file_name = 'default', progress=None, update_time=None):

        self.stop_button['state'] = 'normal'
        self.start_button['state'] = 'disabled'
        self.running = True

        if self.PI == None:
            self.PI = self.mainf.Frame[2].Linstage
        max_pos = max_pos.get()
        min_pos = min_pos.get()
        iteration = iteration.get()
        duree = duree.get()/1000
        step = step.get()/1000
        file_name = file_name.get()
        update_time = update_time.get()
        absc = []
        values = []
        filename = file_name + str(int(1000000 * step)) + '_nm_' + str(duree*1000) + '_ms_from_' + str(min_pos) + '_to_' + str(max_pos)

        if not self.PI.device:
            return

        if not max_pos and not min_pos and not iteration:
            return

        # Pipython :
        from pipython import GCSDevice
        from pipython import pitools
        # Getting the max and min possible value of the device
        maxp = self.PI.device.qTMX(self.PI.axes).get(str(self.PI.axes))
        minp = self.PI.device.qTMN(self.PI.axes).get(str(self.PI.axes))

        # This is a fail safe in case you don't know your device ( I should have done a manual for this...)
        if not(min_pos >= minp and max_pos >= minp and min_pos <= maxp and max_pos <= maxp):
            messagebox.showinfo(title='Error', message='You are either over or under the maximum or lower limit of '+
                                'of your physik instrument device')
            return


        import time
        import sys
        import usb_1208LS as us

        chan = 1
        if self.DAQ.card == None:
            messagebox.showinfo(title='Error', message='DAQ device not connected')
            return
        gain = self.DAQ.card.BP_1_00V
        # Variable for the graph update
        last_gu = time.time()
        power_graph = self.graph_dict['Power']
        power_graph.axes.set_xlim([min_pos*1000, max_pos*1000])
        power_graph.Line.set_xdata([])
        power_graph.Line.set_ydata([])
        power_graph.Line.set_color('r')
        power_graph.Line.set_marker('.')
        power_graph.Line.set_markersize(2)
        power_graph.update_graph()
        # Standard deviation measure
        std1 = power_graph.axes.fill_between([0], [0], [0], alpha=0.6,
                                             interpolate=True, step='mid')
        std2 = power_graph.axes.fill_between([0], [0], [0], alpha=0.4,
                                             interpolate=True, step='mid')
        std3 = power_graph.axes.fill_between([0], [0], [0], alpha=0.2,
                                             interpolate=True, step='mid')
        #Add an option to have many measurements
        # ...
        # This section is to obtain average over many scan by creating a numpy array
        # that has dimension related to the number of step and the number of iteration
        nsteps = (max_pos - min_pos)/step
        values = np.zeros((iteration, int(nsteps)))
        absc_vals = np.zeros((iteration, int(nsteps)))
        value = np.zeros(nsteps)
        absc = np.zeros(nsteps)
        for i in range(iteration):
            self.PI.device.MOV(self.PI.axes, min_pos)
            time.sleep(.1)
            pos = min_pos
            for j in range(int(nsteps)):
                if not self.running:
                    break
                time.sleep(.1)
                value_step = np.zeros(0)
                start = time.time()
                while((time.time() - start) < duree):
                    value_step = np.append(value_step, self.DAQ.card.AIn(chan, gain))

                if progress:
                    progress['value'] = (i*nsteps + j)/(iteration*nsteps)
                    progress.update()

                pos += step
                self.PI.device.MOV(self.PI.axes, pos)

                value[j] = np.mean(value_step)
                pos_val = pos*1000
                absc[j] = pos_val

                if (time.time() - last_gu) > update_time:
                    power_graph.Line.set_xdata(absc)
                    power_graph.Line.set_ydata(value)
                    power_graph.update_graph()
                    last_gu = time.time()
            if not self.running:
                break
            values[i,:] = value
            absc_vals[i,:] = absc
            std1, std2, std3 = self.update_std(power_graph, values[:i,:], absc_vals[:i,:],
                                               std1, std2, std3)
            power_graph.update_graph()

        if not self.running:
            self.PI.device.MOV(self.PI.axes, min_pos)
            time.sleep(.1)
            answ = messagebox.askyesno(title='INFO', message='Experiment was'+
                                       'aborted./n Do you want to save your Data?')
            if answ:
                file_data = np.array([abs_vals[:i,:], values[:i, :]])
                np.save('measurements/' + filename, file_data)
        else:
            self.PI.device.MOV(self.PI.axes, min_pos)
            time.sleep(.1)
            ave_vals = np.mean(values, axis=0)
            ave_absc = np.mean(absc_vals, axis=0)
            power_graph.Line.set_xdata(ave_absc)
            power_graph.Line.set_ydata(ave_vals)
            power_graph.update_graph()
            messagebox.showinfo(title='INFO', message='Measurements is done.')
            file_data = np.array([absc_vals, values])
            np.save('measurements/' + filename, file_data)

        # Going back to initial state
        self.running = False
        progress['value'] = 0
        progress.update()
        self.stop_button['state'] = 'disabled'
        self.start_button['state'] = 'normal'


class Electro_Optic_Sampling_ZeroDelay:

    # This class is implicitly called in the main frame
    def __init__(self, mainf = None):
        # here are the initiation of the item that will be called throughout the program as self
        self.empty_var = []
        self.graph_dict = {}
        self.PI = mainf.Frame[2].Linstage

        self.Spectro = mainf.Frame[3].Spectro
        
    def create_frame(self, frame):
        # Define labels
                # Delay line
        pos_lbl = tk.Label(frame, text = 'Go to position (mm):')
        vel_lbl = tk.Label(frame, text = 'Set velocity to:')
        param_lbl = tk.Label(frame, text = 'Experiment parameters')
        min_lbl = tk.Label(frame, text = 'Min. pos. (mm):')
        max_lbl = tk.Label(frame, text = 'Max. pos. (mm):')
        step_lbl = tk.Label(frame, text = 'Step size (um):')
        utime_lbl = tk.Label(frame, text='Update graph after [s]:')
                # 
        
        # Define buttons and their action
                # Pi Stage
        con_b = tk.Button(frame, text='Connect PI linear stage',
                                      command=lambda: self.PI.connect_identification(dev_name='C-863.11',
                                                                                   exp_dependencie=True))
                # 
                
                
        # Define variables
                # PI stage
        pos_var = tk.DoubleVar()
        vel_var = tk.DoubleVar()
        min_var = tk.DoubleVar()
        max_var = tk.DoubleVar()
        step_var = tk.DoubleVar()
        utime_var = tk.IntVar()
        pos_var.set(77.5)
        vel_var.set(1)
        min_var.set(75)
        max_var.set(80)
        step_var.set(1000)
        utime_var.set(1)

        # Define entry boxes
                # PI stage
        pos_e = tk.Entry(frame, width = 6, textvariable = pos_var)
        vel_e = tk.Entry(frame, width = 6, textvariable = vel_var)
        min_e = tk.Entry(frame, width = 6, textvariable = min_var)
        max_e = tk.Entry(frame, width = 6, textvariable = max_var)
        step_e = tk.Entry(frame, width = 6, textvariable = step_var)
        utime_e = tk.Entry(frame, width=6, textvariable = utime_var)

        # Define position of all objects on the grid
                # PI stage
        con_b.grid(row=1, column=0, columnspan=2, sticky='nsew')
        pos_lbl.grid(row=2, column=0, sticky='nsw')
        pos_e.grid(row=2, column=1, sticky='nse')
        vel_lbl.grid(row=3, column=0, sticky='nsw')
        vel_e.grid(row=3, column=1, sticky='nse')
        param_lbl.grid(row=4, column=0, columnspan=2, sticky='nsew')
        min_lbl.grid(row=5, column=0, sticky='nsw')
        min_e.grid(row=5, column=1, sticky='nse')
        max_lbl.grid(row=6, column=0, sticky='nsw')
        max_e.grid(row=6, column=1, sticky='nse')
        step_lbl.grid(row=7, column=0, sticky='nsw')
        step_e.grid(row=7, column=1, sticky='nse')
        utime_lbl.grid(row=8, column=0, sticky='nsw')
        utime_e.grid(row=8, column=1, sticky='nse')

        p_bar = ttk.Progressbar(frame, orient='horizontal', length=200, mode='determinate')
        p_bar.grid(row=11, column=0, sticky='nsew', columnspan=2)
        p_bar['maximum'] = 1
        # Select a key and its effect when pressed in an entry box
            # PI stage
        pos_e.bind('<Return>', lambda e: self.PI.go_2position(pos_var))
        vel_e.bind('<Return>', lambda e: self.PI.set_velocity(vel_var))

        # this function contains at minimum :

        def connect_spectrometer(self):
            self.Spectro.connect(exp_dependencie=True)
            self.spectro_start_button['state'] = 'normal'       
        
        def get_dark_spectrum(self):
            self.Spectro.measure_darkspectrum()
            self.sub_dark_button['state']='normal'
        
        def remove_dark(self):
            self.Spectro.dark_spectrum = not self.Spectro.dark_spectrum
        
        def rescale(self):
            S = self.Spectro.get_intensities()
            spectro_graph = self.graph_dict['Spectro']
            spectro_graph.axes.set_ylim([np.min(S),np.max(S)*1.1])
            spectro_graph.update_graph()
        
        # Temporary Spectrometer things
        cons_b = tk.Button(frame, text='Connect spectrometer', command=lambda: connect_spectrometer(self))
        cons_b.grid(row=13, column=0, columnspan=2, sticky='nsew')
        
        inte_lbl = tk.Label(frame, text = 'Integration time (ms):')
        inte_var = tk.IntVar()
        inte_var.set(10)
        inte_e = tk.Entry(frame, width = 6, textvariable = inte_var)
        inte_lbl.grid(row=14, column=0, sticky='nsw')
        inte_e.grid(row=14, column=1,sticky='nse')
        minwl_lbl = tk.Label(frame, text = 'min wl for integration(nm)')
        maxwl_lbl = tk.Label(frame, text = 'max wl for integration(nm)')
        minwl_var = tk.DoubleVar()
        maxwl_var = tk.DoubleVar()
        minwl_var.set(350)
        maxwl_var.set(500)
        minwl_e = tk.Entry(frame, width = 6, textvariable = minwl_var)
        maxwl_e = tk.Entry(frame, width = 6, textvariable = maxwl_var)
        minwl_lbl.grid(row=15, column=0, sticky='nsw')
        maxwl_lbl.grid(row=16, column=0, sticky='nsw')
        minwl_e.grid(row=15, column=1, sticky='nse')
        maxwl_e.grid(row=16, column=1, sticky='nse')
        
        inte_e.bind('<Return>', lambda e: self.Spectro.adjust_integration_time(inte_var))
        
        self.dark_button = tk.Button(frame, text='Get dark spectrum', state='disabled',width=18,
                           command=lambda: get_dark_spectrum(self))
        self.dark_button.grid(row=19,column=0,sticky='nsew')
        
        self.sub_dark_button = tk.Button(frame, text='Substract dark spectrum', state='disabled',width=18,
                                    command=lambda: remove_dark(self))
        self.sub_dark_button.grid(row=20,column=0,sticky='nsew')
        
        self.rescale_button = tk.Button(frame, text='Rescale spectrum graph', state='disabled',width=18,
                                        command=lambda: rescale(self))
        self.rescale_button.grid(row=21,column=0,sticky='nsew')
        
        # Start & stop buttons :

        self.start_button = tk.Button(frame, text='Start Experiment', state='disabled', width=18,
                                      command=lambda: self.start_experiment(max_pos=max_var, min_pos=min_var, step=step_var, progress=p_bar, update_time=utime_var,
                                            inte_time=inte_var, minwl=minwl_var, maxwl=maxwl_var))
        self.start_button.grid(row=10, column=0, columnspan=2, sticky='nsew')
        # The other lines are required option you would like to change before an experiment with the correct binding
        # and/or other function you can see the WhiteLight for more exemple.
        self.stop_button = tk.Button(frame, text='Stop Experiment', state='disabled', width=18,
                                     command=lambda: self.stop_experiment())
        self.stop_button.grid(row=12, column=0, columnspan=2, sticky='nsew')

            # For spectrometer :
        self.spectro_start_button = tk.Button(frame, text='Start Spectrometer', state='disabled',width=18,
                                        command=lambda: self.start_spectro(inte_time=inte_var))
        self.spectro_start_button.grid(row=17, column=0, sticky='nsew')
        self.spectro_stop_button = tk.Button(frame, text='Stop Spectrometer', state='disabled', width=18,
                                             command=lambda: self.stop_spectro())
        self.spectro_stop_button.grid(row=18, column=0, sticky='nsew')
        
        
        
    def start_spectro(self, inte_time=None):
        self.dark_button['state'] = 'normal'
        self.rescale_button['state'] = 'normal'
        self.spectro_stop_button['state'] = 'normal'
        self.spectro_start_button['state'] = 'disabled'
        self.start_button['state'] = 'disabled'
        self.running = True
        
        self.Spectro.adjust_integration_time(inte_time)
        wl = self.Spectro.spectro.wavelengths()
        S = self.Spectro.get_intensities()
        spectro_graph = self.graph_dict['Spectro']
        spectro_graph.axes.set_ylim([np.min(S),np.max(S)*1.1])
        spectro_graph.axes.set_xlim([np.min(wl),np.max(wl)])
        
        while self.running is True:            
            wl = self.Spectro.spectro.wavelengths()
            S = self.Spectro.get_intensities()
            spectro_graph.Line.set_xdata(wl)
            spectro_graph.Line.set_ydata(S)     
            spectro_graph.Line.set_xdata(wl)
            spectro_graph.Line.set_ydata(S)
            spectro_graph.update_graph()
        
        
    def stop_spectro(self):
        self.running = False
        self.dark_button['state'] = 'disabled'
        self.sub_dark_button['state'] = 'disabled'
        self.rescale_button['state'] = 'normal'
        self.spectro_stop_button['state'] = 'disabled'
        self.spectro_start_button['state'] = 'normal'  
        if self.PI.device:
            self.start_button['state'] = 'normal'
        
        
        
        
    def stop_experiment(self):
        self.running = False
        self.spectro_start_button['state'] = 'normal'

    def start_experiment(self, min_pos=None, max_pos=None, step = None, progress=None, update_time=None,
                         inte_time=None, minwl=None, maxwl=None):

        self.stop_button['state'] = 'normal'
        self.start_button['state'] = 'disabled'
        self.spectro_start_button['state'] = 'disabled'
        self.running = True

        # Imports
        from pipython import pitools
        import time
        # Main experiment
        if self.PI == None:
            self.PI = self.mainf.Frame[2].Linstage

            # Parameters initialisation
        max_pos = max_pos.get()
        min_pos = min_pos.get()
        step = step.get()/1000
        update_time = update_time.get()

            # Verification
        if not self.PI.device:
            return

        if (max_pos is None) or (min_pos is None):
            return

            # Getting the max and min possible value of the device
        maxp = self.PI.device.qTMX(self.PI.axes).get(str(self.PI.axes))
        minp = self.PI.device.qTMN(self.PI.axes).get(str(self.PI.axes))

            # This is a fail safe in case you don't know your device
        if not(min_pos >= minp and max_pos >= minp and min_pos <= maxp and max_pos <= maxp):
            messagebox.showinfo(title='Error', message='You are either over or under the maximum or lower limit of '+
                                'of your physik instrument device')
            return

            # Steps and position vector initialisation
        nsteps = int(np.ceil((max_pos - min_pos)/step))
        iteration = np.linspace(0, nsteps, nsteps+1)
        move = np.linspace(min_pos, max_pos, nsteps+1)
        pos = np.zeros(nsteps+1)

        # Variables for the graph update
        Si = np.zeros(nsteps+1)
        
            # Variables for the graph update
        last_gu = time.time()
        scan_graph = self.graph_dict['Scanning']
        scan_graph.axes.set_ylim([min_pos, max_pos])
        scan_graph.axes.set_xlim([0, nsteps])
        scan_graph.Line.set_xdata([])
        scan_graph.Line.set_ydata([])
        scan_graph.Line.set_marker('o')
        scan_graph.Line.set_markersize(2)
        scan_graph.update_graph()

        
            # Spectro
        wl = self.Spectro.spectro.wavelengths()
        S = self.Spectro.get_intensities()
        self.Spectro.adjust_integration_time(inte_time)
        spectro_graph = self.graph_dict['Spectro']
        spectro_graph.axes.set_ylim([np.min(S),np.max(S)])
        spectro_graph.axes.set_xlim([np.min(wl),np.max(wl)])
        spectro_graph.Line.set_xdata(wl)
        spectro_graph.Line.set_ydata(S)
        Signal_graph = self.graph_dict['Signal']
        Signal_graph.axes.set_xlim([2*min_pos,2*max_pos])
        Signal_graph.axes.set_ylim([0,1])
        minwl = minwl.get()
        maxwl = maxwl.get()
        
            # Main scanning and measurements
        for i in range(nsteps+1):
            # Move stage to required position
            self.PI.go_2position(move[i])
            # Measure real position
            pos[i] = self.PI.get_position()
            
            # Acquire spectrum and plot graph 
            wl = self.Spectro.spectro.wavelengths()
            S = self.Spectro.get_intensities()
            wl_crop = wl[(wl>minwl)&(wl<maxwl)]
            S_crop = S[(wl>minwl)&(wl<maxwl)]
            Si[i] = np.trapz(S_crop,wl_crop) 
            
            # Actualise progress bar
            if progress:
                progress['value'] = (i)/(nsteps)
                progress.update()
            # Actualise graph if required
            if (time.time() - last_gu) > update_time:
                scan_graph.Line.set_xdata(iteration[:i])
                scan_graph.Line.set_ydata(pos[:i])
                scan_graph.update_graph()
                #Spectro signal and integrated signal
                spectro_graph.Line.set_xdata(wl)
                spectro_graph.Line.set_ydata(S)
                spectro_graph.update_graph()
                Signal_graph.Line.set_xdata(2*pos[:i])
                Signal_graph.Line.set_ydata(Si[:i]/np.max(Si))
                Signal_graph.update_graph()
                
                last_gu = time.time()
            if not self.running:
                break
        if not self.running:
            return_vel = tk.IntVar()
            return_vel.set(5)
            self.PI.set_velocity(return_vel)
            self.PI.go_2position(77.5)
            messagebox.showinfo(title='Error', message='Experiment was aborted')
        else:
            return_vel = tk.IntVar()
            return_vel.set(5)
            self.PI.set_velocity(return_vel)
            self.PI.go_2position(77.5)
            scan_graph.Line.set_xdata(iteration)
            scan_graph.Line.set_ydata(pos)
            scan_graph.update_graph()
                #Spectro signal and integrated signal
            spectro_graph.Line.set_xdata(wl)
            spectro_graph.Line.set_ydata(S)
            spectro_graph.update_graph()
            Signal_graph.Line.set_xdata(2*pos)
            Signal_graph.Line.set_ydata(Si/np.max(Si))
            Signal_graph.update_graph()
            
            dp = np.std(pos-move)
            messagebox.showinfo(title='INFO', message='Measurements is done.' + str(nsteps) + ' Steps done with displacement repeatability of ' + str(round(dp*1000,2)) + ' micrometer')

        # Going back to initial state
        self.running = False
        progress['value'] = 0
        progress.update()
        self.stop_button['state'] = 'disabled'
        self.start_button['state'] = 'normal'
        self.spectro_start_button['state'] = 'normal'
        
        
        
        
        
        
        
        
class FROG:
    # This class is implicitly called in the main frame
    """
    This is a class to create the user interface required to run a FROG experiment.
    It allows to control and read a spectrometer, control a PI stage, and then
    run an experiment synchronizing the movement of the stage and the spectra acquisition.
    
    Attributes:
        
        
    """

    def __init__(self, mainf = None):
        """
        This is the constructor for the FROG class.
        Parameters:
            
        """
        self.empty_var = []
        self.graph_dict = {}
        self.PI = mainf.Frame[2].Linstage
        self.Spectro = mainf.Frame[3].Spectro
        
    def create_frame(self, frame):
        """
        The frame is created here, i.e. the labels, boxes and buttons are
        defined here.
        """
        # Define labels
                # Delay line
        pos_lbl = tk.Label(frame, text = 'Go to position (um):')
        vel_lbl = tk.Label(frame, text = 'Set velocity to:')
        param_lbl = tk.Label(frame, text = 'Experiment parameters')
        min_lbl = tk.Label(frame, text = 'Min. pos. (um):')
        max_lbl = tk.Label(frame, text = 'Max. pos. (um):')
        step_lbl = tk.Label(frame, text = 'Step size (um):')
        utime_lbl = tk.Label(frame, text='Update graph after [s]:')
                # 
        
        # Define buttons and their action
                # Pi Stage
        self.con_b = tk.Button(frame, text='Connect PI linear stage',
                                      command=lambda: connect_stage(self))
                # 
                
                
        # Define variables
                # PI stage
        pos_var = tk.DoubleVar()
        #vel_var = tk.DoubleVar()
        min_var = tk.DoubleVar()
        max_var = tk.DoubleVar()
        step_var = tk.DoubleVar()
        utime_var = tk.IntVar()
        pos_var.set(0)
        #vel_var.set(1)
        min_var.set(-20)
        max_var.set(20)
        step_var.set(1)
        utime_var.set(1)
        
        # Define entry boxes
                # PI stage
        pos_e = tk.Entry(frame, width = 6, textvariable = pos_var)
        #vel_e = tk.Entry(frame, width = 6, textvariable = vel_var)
        min_e = tk.Entry(frame, width = 6, textvariable = min_var)
        max_e = tk.Entry(frame, width = 6, textvariable = max_var)
        step_e = tk.Entry(frame, width = 6, textvariable = step_var)
        utime_e = tk.Entry(frame, width=6, textvariable = utime_var)
        
        # Define position of all objects on the grid
                # PI stage
        self.con_b.grid(row=1, column=0, columnspan=2, sticky='nsew')
        pos_lbl.grid(row=2, column=0, sticky='nsw')
        pos_e.grid(row=2, column=1, sticky='nse')
        #vel_lbl.grid(row=3, column=0, sticky='nsw')
        #vel_e.grid(row=3, column=1, sticky='nse')
        param_lbl.grid(row=4, column=0, columnspan=2, sticky='nsew')
        min_lbl.grid(row=5, column=0, sticky='nsw')
        min_e.grid(row=5, column=1, sticky='nse')
        max_lbl.grid(row=6, column=0, sticky='nsw')
        max_e.grid(row=6, column=1, sticky='nse')
        step_lbl.grid(row=7, column=0, sticky='nsw')
        step_e.grid(row=7, column=1, sticky='nse')
        utime_lbl.grid(row=8, column=0, sticky='nsw')
        utime_e.grid(row=8, column=1, sticky='nse')
                # 
        
        p_bar = ttk.Progressbar(frame, orient='horizontal', length=200, mode='determinate')
        p_bar.grid(row=11, column=0, sticky='nsew', columnspan=2)
        p_bar['maximum'] = 1
        # Select a key and its effect when pressed in an entry box
            # PI stage[]{}
        pos_e.bind('<Return>', lambda e: self.PI.go_2position(pos_var))
        #vel_e.bind('<Return>', lambda e: self.PI.set_velocity(vel_var))
        
        def connect_spectrometer(self):
            self.Spectro.connect(exp_dependencie=True)
            self.spectro_start_button['state'] = 'normal'
            self.cons_b['state'] = 'disabled'
        
        def connect_stage(self):
            self.PI.connect_identification(dev_name='E-816',exp_dependencie=True)
            self.con_b['state'] = 'disabled'
        
        def get_dark_spectrum(self):
            self.Spectro.measure_darkspectrum()
            self.sub_dark_button['state']='normal'
        
        def remove_dark(self):
            self.Spectro.dark_spectrum = not self.Spectro.dark_spectrum
        
        def rescale(self):
            S = self.Spectro.get_intensities()
            spectro_graph = self.graph_dict['Spectrometer']
            spectro_graph.axes.set_ylim([np.min(S),np.max(S)*1.1])
            spectro_graph.update_graph()
        
        # Temporary Spectrometer things
        self.cons_b = tk.Button(frame, text='Connect spectrometer', command=lambda: connect_spectrometer(self))
        self.cons_b.grid(row=13, column=0, columnspan=2, sticky='nsew')
        
        inte_lbl = tk.Label(frame, text = 'Integration time (ms):')
        inte_var = tk.IntVar()
        inte_var.set(10)
        inte_e = tk.Entry(frame, width = 6, textvariable = inte_var)
        inte_lbl.grid(row=14, column=0, sticky='nsw')
        inte_e.grid(row=14, column=1,sticky='nse')
        minwl_lbl = tk.Label(frame, text = 'min wl for integration(nm)')
        maxwl_lbl = tk.Label(frame, text = 'max wl for integration(nm)')
        minwl_var = tk.DoubleVar()
        maxwl_var = tk.DoubleVar()
        minwl_var.set(350)
        maxwl_var.set(500)
        minwl_e = tk.Entry(frame, width = 6, textvariable = minwl_var)
        maxwl_e = tk.Entry(frame, width = 6, textvariable = maxwl_var)
        minwl_lbl.grid(row=15, column=0, sticky='nsw')
        maxwl_lbl.grid(row=16, column=0, sticky='nsw')
        minwl_e.grid(row=15, column=1, sticky='nse')
        maxwl_e.grid(row=16, column=1, sticky='nse')
        
        inte_e.bind('<Return>', lambda e: self.Spectro.adjust_integration_time(inte_var))
        
        self.dark_button = tk.Button(frame, text='Get dark spectrum', state='disabled',width=18,
                           command=lambda: get_dark_spectrum(self))
        self.dark_button.grid(row=19,column=0,sticky='nsew')
        
        self.sub_dark_button = tk.Button(frame, text='Substract dark spectrum', state='disabled',width=18,
                                    command=lambda: remove_dark(self))
        self.sub_dark_button.grid(row=20,column=0,sticky='nsew')
        
        self.rescale_button = tk.Button(frame, text='Rescale spectrum graph', state='disabled',width=18,
                                        command=lambda: rescale(self))
        self.rescale_button.grid(row=21,column=0,sticky='nsew')
        
        # Start & stop buttons :
        self.start_button = tk.Button(frame, text='Start Experiment', state='disabled', width=18,
                                      command=lambda: self.start_experiment(max_pos=max_var, min_pos=min_var, step=step_var, progress=p_bar, update_time=utime_var,
                                            inte_time=inte_var, minwl=minwl_var, maxwl=maxwl_var))
        self.start_button.grid(row=10, column=0, columnspan=2, sticky='nsew')
        # The other lines are required option you would like to change before an experiment with the correct binding
        # and/or other function you can see the WhiteLight for more exemple.
        self.stop_button = tk.Button(frame, text='Stop Experiment', state='disabled', width=18,
                                     command=lambda: self.stop_experiment())
        self.stop_button.grid(row=12, column=0, columnspan=2, sticky='nsew')

            # For spectrometer :
        self.spectro_start_button = tk.Button(frame, text='Start Spectrometer', state='disabled',width=18,
                                        command=lambda: self.start_spectro(inte_time=inte_var))
        self.spectro_start_button.grid(row=17, column=0, sticky='nsew')
        self.spectro_stop_button = tk.Button(frame, text='Stop Spectrometer', state='disabled', width=18,
                                             command=lambda: self.stop_spectro())
        self.spectro_stop_button.grid(row=18, column=0, sticky='nsew')
        
        
        self.save_button = tk.Button(frame, text='Save trace', state='disabled',width=18,
                                        command=lambda: self.save())
        self.save_button.grid(row=22,column=0,sticky='nsew')
        
        autocorr_lbl = tk.Label(frame, text = 'Autocorrelation FWHM [fs]')
        self.autocorr_var = tk.DoubleVar()
        self.autocorr_var.set(0)
        self.autocorr_e = tk.Entry(frame, width = 6, textvariable = self.autocorr_var, state = 'disabled')
        autocorr_lbl.grid(row=23, column=0, sticky='nsw')
        self.autocorr_e.grid(row=23, column=1, sticky='nse')
        

    def adjust_2dgraph(self):#, step=None):
# =============================================================================
#         step = step.get()
#         if step == 0:
#             step=1
# =============================================================================
        try:
             wl = len(self.Spectro.spectro.wavelengths())
        except:
            return
        
        parent2d = self.graph_dict["FROG trace"].parent
        self.graph_dict["FROG trace"].destroy_graph()
        #print(wl, step)
        self.graph_dict["FROG trace"] = Graphic.TwoDFrame(parent2d, axis_name=["New name", "New name2"],
                                                       figsize=[2,2], data_size= np.transpose(self.trace).shape)
        trace = (self.trace-np.min(self.trace))
        trace = trace/np.max(trace)
        self.graph_dict["FROG trace"].change_data(np.transpose(trace),False)
        self.graph_dict["FROG trace"].im.set_extent((self.timeDelay[0],self.timeDelay[-1],self.wl_crop[-1],self.wl_crop[0]))
        aspectRatio = abs((self.timeDelay[-1]-self.timeDelay[0])/(self.wl_crop[0]-self.wl_crop[-1]))
        self.graph_dict["FROG trace"].axes.set_aspect(aspectRatio)
        self.graph_dict["FROG trace"].axes.set_xlabel('Delay [fs]')
        self.graph_dict["FROG trace"].axes.set_ylabel('Wavelengths [nm]')
        cbar = self.graph_dict["FROG trace"].Fig.colorbar(self.graph_dict["FROG trace"].im)
        cbar.set_label('Normalized intensity')
        self.graph_dict["FROG trace"].update_graph()
        
    def start_spectro(self, inte_time=None):
        self.dark_button['state'] = 'normal'
        self.rescale_button['state'] = 'normal'
        self.spectro_stop_button['state'] = 'normal'
        self.spectro_start_button['state'] = 'disabled'
        self.start_button['state'] = 'disabled'
        self.running = True
        
        self.Spectro.adjust_integration_time(inte_time)
        wl = self.Spectro.spectro.wavelengths()
        S = self.Spectro.get_intensities()
        spectro_graph = self.graph_dict['Spectrometer']
        spectro_graph.axes.set_ylim([np.min(S),np.max(S)*1.1])
        spectro_graph.axes.set_xlim([np.min(wl),np.max(wl)])
        
        while self.running is True:            
            wl = self.Spectro.spectro.wavelengths()
            S = self.Spectro.get_intensities()
            spectro_graph.Line.set_xdata(wl)
            spectro_graph.Line.set_ydata(S)     
            spectro_graph.Line.set_xdata(wl)
            spectro_graph.Line.set_ydata(S)
            spectro_graph.update_graph()
        
        
    def stop_spectro(self):
        self.running = False
        self.dark_button['state'] = 'disabled'
        self.sub_dark_button['state'] = 'disabled'
        self.rescale_button['state'] = 'normal'
        self.spectro_stop_button['state'] = 'disabled'
        self.spectro_start_button['state'] = 'normal'  
        if self.PI.device:
            self.start_button['state'] = 'normal'
        
    def save(self):
        
        
        timeStamp = datetime.datetime.now().strftime("%Y-%m-%d %Hh%M_%S")
        np.savez(timeStamp+'_FROG_trace_pythonformat',wavelengths = self.wl_crop,time = self.timeDelay,trace = self.trace)
        
        np.savetxt(timeStamp+'_FROG_trace_matlabformat'+'_M.dat', self.trace, fmt='%.18e', delimiter='\t', newline='\n')       
        np.savetxt(timeStamp+'_FROG_trace_matlabformat'+'_L.dat', self.wl_crop, fmt='%.18e', delimiter='\t', newline='\n')  
        np.savetxt(timeStamp+'_FROG_trace_matlabformat'+'_T.dat', self.timeDelay, fmt='%.18e', delimiter='\t', newline='\n')
        
    def stop_experiment(self):
        self.running = False
        self.spectro_start_button['state'] = 'normal'

    def start_experiment(self, min_pos=None, max_pos=None, step = None, progress=None, update_time=None,
                         inte_time=None, minwl=None, maxwl=None):

        self.save_button['state'] = 'disabled'
        self.stop_button['state'] = 'normal'
        self.start_button['state'] = 'disabled'
        #self.update_button['state'] = 'disabled'
        self.spectro_start_button['state'] = 'disabled'
        self.running = True
        
        # Imports
        from pipython import pitools
        import time
        # Main experiment
        if self.PI == None:
            self.PI = self.mainf.Frame[2].Linstage
            
            # Parameters initialisation
        max_pos = max_pos.get()
        min_pos = min_pos.get()
        step = step.get()
        update_time = update_time.get()
        
            # Verification
        if not self.PI.device:
            return

        if (max_pos is None) or (min_pos is None):
            return
        
            # Getting the max and min possible value of the device
        if self.PI.dev_name == 'E-816':
            maxp = 250
            minp = -250
        else:
            maxp = self.PI.device.qTMX(self.PI.axes).get(str(self.PI.axes))
            minp = self.PI.device.qTMN(self.PI.axes).get(str(self.PI.axes))
        
            # This is a fail safe in case you don't know your device
        if not(min_pos >= minp and max_pos >= minp and min_pos <= maxp and max_pos <= maxp):
            messagebox.showinfo(title='Error', message='You are either over or under the maximum or lower limit of '+
                                'of your physik instrument device')
            return
            
            # Steps and position vector initialisation
        nsteps = int(np.ceil((max_pos - min_pos)/step))
        iteration = np.linspace(0, nsteps, nsteps+1)
        move = np.linspace(min_pos, max_pos, nsteps+1)
        pos = np.zeros(nsteps+1)
        Si = np.zeros(nsteps+1)
        
            # Variables for the graph update
        last_gu = time.time()
        scan_graph = self.graph_dict['Scanning']
        scan_graph.axes.set_ylim([min_pos, max_pos])
        scan_graph.axes.set_xlim([0, nsteps])
        scan_graph.Line.set_xdata([])
        scan_graph.Line.set_ydata([])
        scan_graph.Line.set_marker('o')
        scan_graph.Line.set_markersize(2)
        scan_graph.update_graph()
        
            # Spectro
        wl = self.Spectro.spectro.wavelengths()
        S = self.Spectro.get_intensities()
        self.Spectro.adjust_integration_time(inte_time)
        spectro_graph = self.graph_dict['Spectrometer']
        spectro_graph.axes.set_ylim([np.min(S),np.max(S)])
        spectro_graph.axes.set_xlim([np.min(wl),np.max(wl)])
        spectro_graph.Line.set_xdata(wl)
        spectro_graph.Line.set_ydata(S)
        Signal_graph = self.graph_dict['Autocorrelation']
        Signal_graph.axes.set_xlim([2*min_pos*1e-6/299792458*1e15,2*max_pos*1e-6/299792458*1e15])
        Signal_graph.axes.set_ylim([0,1])
        minwl = minwl.get()
        maxwl = maxwl.get()
        
        self.wl_crop = wl[(wl>minwl)&(wl<maxwl)]
        self.trace = np.zeros((nsteps+1,self.wl_crop.shape[0]))
        
            # Main scanning and measurements
        for i in range(nsteps+1):
            # Move stage to required position
            self.PI.go_2position(move[i])
            # Measure real position
            pos[i] = self.PI.get_position()
            
            # Acquire spectrum and plot graph 
            wl = self.Spectro.spectro.wavelengths()
            S = self.Spectro.get_intensities()
            wl_crop = wl[(wl>minwl)&(wl<maxwl)]
            S_crop = S[(wl>minwl)&(wl<maxwl)]
            Si[i] = np.trapz(S_crop,wl_crop) 
            self.trace[i] = S_crop
            
            # Actualise progress bar
            if progress:
                progress['value'] = (i)/(nsteps)
                progress.update()
            # Actualise graph if required
            if (time.time() - last_gu) > update_time:
                scan_graph.Line.set_xdata(iteration[:i])
                scan_graph.Line.set_ydata(pos[:i])
                scan_graph.update_graph()
                #Spectro signal and integrated signal
                spectro_graph.Line.set_xdata(wl)
                spectro_graph.Line.set_ydata(S)
                spectro_graph.update_graph()
                Signal_graph.Line.set_xdata(2*pos[:i]*1e-6/299792458*1e15)
                Signal_graph.Line.set_ydata(Si[:i]/np.max(Si))
                Signal_graph.update_graph()
                
                last_gu = time.time()
            if not self.running:
                break       
        if not self.running:
            return_vel = tk.IntVar()
            return_vel.set(10)
            self.PI.set_velocity(return_vel)
            self.PI.go_2position(0)
            messagebox.showinfo(title='Error', message='Experiment was aborted')
        else:
            return_vel = tk.IntVar()
            return_vel.set(10)
            self.PI.set_velocity(return_vel)
            self.PI.go_2position(0)
            scan_graph.Line.set_xdata(iteration)
            scan_graph.Line.set_ydata(pos)
            scan_graph.update_graph()
                #Spectro signal and integrated signal
            spectro_graph.Line.set_xdata(wl)
            spectro_graph.Line.set_ydata(S)
            spectro_graph.update_graph()
            Signal_graph.Line.set_xdata(2*pos*1e-6/299792458*1e15)
            Signal_graph.Line.set_ydata(Si/np.max(Si))
            Signal_graph.update_graph()
            
            
            dp = np.std(pos-move)/1000
            messagebox.showinfo(title='INFO', message='Measurements is done.' + str(nsteps) + ' Steps done with displacement repeatability of ' + str(round(dp*1000,2)) + ' micrometer')
        
        # Going back to initial state
        self.running = False
        self.timeDelay = 2*pos*1e-6/299792458*1e15
        progress['value'] = 0
        progress.update()
        self.stop_button['state'] = 'disabled'
        self.start_button['state'] = 'normal'
        self.spectro_start_button['state'] = 'normal'
        self.save_button['state'] = 'normal'
        #self.update_button['state'] = 'normal'
        self.adjust_2dgraph()
        
        autocorr = Si - np.min(Si)
        autocorr = autocorr/np.max(autocorr)
        
        T = self.timeDelay[-1] - self.timeDelay[0]
        dt = 0.025
        t = np.linspace(self.timeDelay[0],self.timeDelay[-1],int(T/dt))
        
        sig = np.interp(t,self.timeDelay,autocorr)
        
        t0 = t[sig>=0.5][0]
        t1 = t[sig>=0.5][-1]
        self.autocorr_var.set(round(abs(t1-t0),1))
        
        
        
        
        
class TwoDSI:
    # This class is implicitly called in the main frame
    """
    This is a class to create the user interface required to run a FROG experiment.
    It allows to control and read a spectrometer, control a PI stage, and then
    run an experiment synchronizing the movement of the stage and the spectra acquisition.
    
    Attributes:
        
        
    """

    def __init__(self, mainf = None):
        """
        This is the constructor for the FROG class.
        Parameters:
            
        """
        self.empty_var = []
        self.graph_dict = {}
        self.PI = mainf.Frame[2].Linstage
        self.Spectro = mainf.Frame[3].Spectro
        
    def create_frame(self, frame):
        """
        The frame is created here, i.e. the labels, boxes and buttons are
        defined here.
        """
        # Define labels
        
        step1_lbl = tk.Label(frame, text = 'Step 1: Connect spectro & piezo')
        
        genCtrl_lbl = tk.Label(frame, text = 'Step 2: Setup spectro & piezo')
        pos_lbl = tk.Label(frame, text = 'Go to position (um):')
        inte_lbl = tk.Label(frame, text = 'Integration time (ms):')
        minwl_lbl = tk.Label(frame, text = 'Min wl for integration(nm)')
        maxwl_lbl = tk.Label(frame, text = 'Max wl for integration(nm)')
        utime_lbl = tk.Label(frame, text='Update figures after [s]:')
        
        step2_lbl = tk.Label(frame, text = 'Step 3: Block fixed stage & optimize signal')
        
        step3_lbl = tk.Label(frame, text = 'Step 4: Block piezo stage & optimize signal')
        average_lbl = tk.Label(frame, text = 'Averaging:')
        
        step4_lbl = tk.Label(frame, text = 'Step 5: Block fixed stage & calibrate shear')
        min_lbl = tk.Label(frame, text = 'Min. pos. (um):')
        max_lbl = tk.Label(frame, text = 'Max. pos. (um):')
        stepsize4_lbl = tk.Label(frame, text = 'Step size (um):')
        
        step5_lbl = tk.Label(frame, text = 'Step 6: Unblock all beams & measure')
        minShear_lbl = tk.Label(frame, text = 'Min. shear (THz):')
        maxShear_lbl = tk.Label(frame, text = 'Max. shear (THz):')
        shear_lbl = tk.Label(frame, text = 'Shear freq. (THz):')
        scanLength_lbl = tk.Label(frame, text = 'Scan length (um):')
        stepsize5_lbl = tk.Label(frame, text = 'Step size (um):')
        
        
                # 
        
        # Define buttons and their action
        self.con_b = tk.Button(frame, text='Connect PI linear stage',
                                      command=lambda: connect_stage(self))
        self.cons_b = tk.Button(frame, text='Connect spectrometer',
                                command=lambda: connect_spectrometer(self))
        self.dark_button = tk.Button(frame, text='Get dark spectrum', state='disabled',width=18,
                           command=lambda: get_dark_spectrum(self))
        self.sub_dark_button = tk.Button(frame, text='Substract dark spectrum', state='disabled',width=18,
                                    command=lambda: remove_dark(self))
        self.rescale_button = tk.Button(frame, text='Rescale spectrum graph', state='disabled',width=18,
                                        command=lambda: rescale(self))
        self.startShear_button = tk.Button(frame, text='Measure shear', state='disabled', width=18,
                                      command=lambda: self.start_shearMeasurement(max_pos=max_var, min_pos=min_var, step=step4_var, progress=p_bar, update_time=utime_var,
                                            inte_time=inte_var, minwl=minwl_var, maxwl=maxwl_var))
        self.stopShear_button = tk.Button(frame, text='Stop shear measurement', state='disabled', width=18,
                                     command=lambda: self.stop_shearMeasurement())
        self.start_button = tk.Button(frame, text='Start Experiment', state='disabled', width=18,
                                      command=lambda: self.start_experiment(shear=shear_var, scanLength=scanLength_var, minShear = self.minShear, maxShear=self.maxShear, step=step5_var, progress=p_bar, update_time=utime_var,
                                            inte_time=inte_var, minwl=minwl_var, maxwl=maxwl_var))
        self.stop_button = tk.Button(frame, text='Stop Experiment', state='disabled', width=18,
                                     command=lambda: self.stop_experiment())
        
        self.spectro_start_button = tk.Button(frame, text='Start Spectrometer', state='disabled',width=18,
                                        command=lambda: self.start_spectro(inte_time=inte_var))
        self.spectro_stop_button = tk.Button(frame, text='Stop Spectrometer', state='disabled', width=18,
                                             command=lambda: self.stop_spectro())
        self.saveRef_button = tk.Button(frame, text='Save reference', state='disabled',width=18,
                                        command=lambda: self.saveRef())
        self.saveRef2_button = tk.Button(frame, text='Save reference', state='disabled',width=18,
                                        command=lambda: self.saveRef2(average = average_var))
        self.save_button = tk.Button(frame, text='Save trace', state='disabled',width=18,
                                        command=lambda: self.save())
        
                
        # Define variables
                # PI stage
        pos_var = tk.DoubleVar()
        min_var = tk.DoubleVar()
        max_var = tk.DoubleVar()
        step4_var = tk.DoubleVar()
        shear_var = tk.DoubleVar()
        self.minShear_var = tk.DoubleVar()
        self.maxShear_var = tk.DoubleVar()
        scanLength_var = tk.DoubleVar()
        step5_var = tk.DoubleVar()
        utime_var = tk.IntVar()
        inte_var = tk.IntVar()
        minwl_var = tk.DoubleVar()
        maxwl_var = tk.DoubleVar()
        average_var = tk.IntVar()
        average_var.set(1)
        minwl_var.set(350)
        maxwl_var.set(500)
        inte_var.set(10)
        pos_var.set(0)
        min_var.set(-20)
        max_var.set(20)
        step4_var.set(1)
        shear_var.set(3)
        scanLength_var.set(3)
        step5_var.set(0.03)
        utime_var.set(1)
        self.minShear_var.set(0)
        self.maxShear_var.set(0)
        
        # Define entry boxes
                # PI stage
        pos_e = tk.Entry(frame, width = 6, textvariable = pos_var)
        min_e = tk.Entry(frame, width = 6, textvariable = min_var)
        max_e = tk.Entry(frame, width = 6, textvariable = max_var)
        step4_e = tk.Entry(frame, width = 6, textvariable = step4_var)
        step5_e = tk.Entry(frame, width = 6, textvariable = step5_var)
        shear_e = tk.Entry(frame, width = 6, textvariable = shear_var)
        minShear_e = tk.Entry(frame, width = 6, textvariable = self.minShear_var, state = 'disabled')
        maxShear_e = tk.Entry(frame, width = 6, textvariable = self.maxShear_var, state = 'disabled')
        scanLength_e = tk.Entry(frame, width = 6, textvariable = scanLength_var)
        utime_e = tk.Entry(frame, width=6, textvariable = utime_var)
        inte_e = tk.Entry(frame, width = 6, textvariable = inte_var)
        minwl_e = tk.Entry(frame, width = 6, textvariable = minwl_var)
        maxwl_e = tk.Entry(frame, width = 6, textvariable = maxwl_var)
        average_e = tk.Entry(frame, width = 6, textvariable = average_var)
        
        
        # Progress bar
        p_bar = ttk.Progressbar(frame, orient='horizontal', length=200, mode='determinate')
        p_bar['maximum'] = 1
        
        
        
        
        # Define position of all objects on the grid
                # PI stage
        
        
        step1_lbl.grid(row = 0, column = 0, sticky = 'nsw')
        
        self.con_b.grid(row=1, column=0, columnspan=2, sticky='nsew')
        
        self.cons_b.grid(row=2, column=0, columnspan=2, sticky='nsew')
        
        
        genCtrl_lbl.grid(row = 3, column = 0, sticky = 'nsw')
        
        pos_lbl.grid(row=4, column=0, sticky='nsw')
        pos_e.grid(row=4, column=1, sticky='nse')
        
        inte_lbl.grid(row=5, column=0, sticky='nsw')
        inte_e.grid(row=5, column=1,sticky='nse')
        
        minwl_lbl.grid(row=6, column=0, sticky='nsw')
        minwl_e.grid(row=6, column=1, sticky='nse')
        
        maxwl_lbl.grid(row=7, column=0, sticky='nsw')
        maxwl_e.grid(row=7, column=1, sticky='nse')
        
        utime_lbl.grid(row=8, column=0, sticky='nsw')
        utime_e.grid(row=8, column=1, sticky='nse')
        
        self.spectro_start_button.grid(row=9, column=0, sticky='nsew')
        
        self.dark_button.grid(row=10,column=0,sticky='nsew')
        
        self.sub_dark_button.grid(row=11,column=0,sticky='nsew')
        
        self.rescale_button.grid(row=12,column=0,sticky='nsew')
        
        
        
        
        step2_lbl.grid(row = 13, column = 0, sticky = 'nsw')
        
        self.saveRef_button.grid(row=14, column=0, columnspan=2, sticky='nsew')
        
        
        step3_lbl.grid(row = 15, column = 0, sticky = 'nsw')
        
        average_lbl.grid(row = 16, column = 0, sticky = 'nsw')
        average_e.grid(row = 16, column = 1, sticky = 'nsw')
    
        self.saveRef2_button.grid(row=17, column=0, columnspan=2, sticky='nsew')
        
        
        self.spectro_stop_button.grid(row=18, column=0,columnspan=2, sticky='nsew')
        
        
        step4_lbl.grid(row = 19, column = 0, sticky = 'nsw')
        
        min_lbl.grid(row=20, column=0, sticky='nsw')
        min_e.grid(row=20, column=1, sticky='nse')
        
        max_lbl.grid(row=21, column=0, sticky='nsw')
        max_e.grid(row=21, column=1, sticky='nse')
        
        stepsize4_lbl.grid(row=22, column=0, sticky='nsw')
        step4_e.grid(row=22, column=1, sticky='nse')
        
        self.startShear_button.grid(row=23, column=0, columnspan=2, sticky='nsew')
        
        self.stopShear_button.grid(row=24, column=0, columnspan=2, sticky='nsew')
        
        step5_lbl.grid(row = 25, column = 0, sticky = 'nsw')
        
        
        minShear_lbl.grid(row=26, column=0, sticky='nsw')
        minShear_e.grid(row=26, column=1, sticky='nse')
        maxShear_lbl.grid(row=27, column=0, sticky='nsw')
        maxShear_e.grid(row=27, column=1, sticky='nse')
        
        shear_lbl.grid(row=28, column=0, sticky='nsw')
        shear_e.grid(row=28, column=1, sticky='nse')
        
        scanLength_lbl.grid(row=29, column=0, sticky='nsw')
        scanLength_e.grid(row=29, column=1, sticky='nse')
        
        
        stepsize5_lbl.grid(row=30, column=0, sticky='nsw')
        step5_e.grid(row=30, column=1, sticky='nse')
        
        
        self.start_button.grid(row=31, column=0, columnspan=2, sticky='nsew')
        
        self.stop_button.grid(row=32, column=0, columnspan=2, sticky='nsew')
        
        
        
        p_bar.grid(row=33, column=0, sticky='nsew', columnspan=2)
        
        
        
        self.save_button.grid(row=34,column=0,sticky='nsew')
        
        
        
        # Select a key and its effect when pressed in an entry box
            # PI stage[]{}
        pos_e.bind('<Return>', lambda e: self.PI.go_2position(pos_var))
        
        inte_e.bind('<Return>', lambda e: self.Spectro.adjust_integration_time(inte_var))
        
        
        # Start & stop buttons :
        # The other lines are required option you would like to change before an experiment with the correct binding
        # and/or other function you can see the WhiteLight for more exemple.
        
            # For spectrometer :
        
        self.plotRefSpectrum = False
        self.shearCalculated = False
        self.allowShearMeasurement = False
        
        
        def connect_spectrometer(self):
            self.Spectro.connect(exp_dependencie=True)
            self.spectro_start_button['state'] = 'normal'
            self.cons_b['state'] = 'disabled'
        
        def connect_stage(self):
            self.PI.connect_identification(dev_name='E-816',exp_dependencie=True)
            self.con_b['state'] = 'disabled'
        
        def get_dark_spectrum(self):
            self.Spectro.measure_darkspectrum()
            self.sub_dark_button['state']='normal'
        
        def remove_dark(self):
            self.Spectro.dark_spectrum = not self.Spectro.dark_spectrum
        
        def rescale(self):
            S = self.Spectro.get_intensities()
            spectro_graph = self.graph_dict['Spectrometer']
            spectro_graph.axes.set_ylim([np.min(S),np.max(S)*1.1])
            spectro_graph.update_graph()
        
        
    def start_shearMeasurement(self,max_pos, min_pos, step, progress, update_time,
                                            inte_time, minwl, maxwl):
        
        self.spectro_start_button['state'] = 'disabled'
        self.save_button['state'] = 'disabled'
        self.stopShear_button['state'] = 'normal'
        self.startShear_button['state'] = 'disabled'
        self.running = True
        
         # Imports
        from pipython import pitools
        import time
        # Main experiment
        if self.PI == None:
            self.PI = self.mainf.Frame[2].Linstage
            
            # Parameters initialisation
        max_pos = max_pos.get()
        min_pos = min_pos.get()
        step = step.get()
        update_time = update_time.get()
        minwl = minwl.get()
        maxwl = maxwl.get()
        
            # Verification
        if not self.PI.device:
            return

        if (max_pos is None) or (min_pos is None):
            return
        
            # Getting the max and min possible value of the device
        if self.PI.dev_name == 'E-816':
            maxp = 250
            minp = -250
        else:
            maxp = self.PI.device.qTMX(self.PI.axes).get(str(self.PI.axes))
            minp = self.PI.device.qTMN(self.PI.axes).get(str(self.PI.axes))
        
            # This is a fail safe in case you don't know your device
        if not(min_pos >= minp and max_pos >= minp and min_pos <= maxp and max_pos <= maxp):
            messagebox.showinfo(title='Error', message='You are either over or under the maximum or lower limit of '+
                                'of your physik instrument device')
            return
            
            # Steps and position vector initialisation
        nsteps = int(np.ceil((max_pos - min_pos)/step))
        iteration = np.linspace(0, nsteps, nsteps+1)
        move = np.linspace(min_pos, max_pos, nsteps+1)
        pos = np.zeros(nsteps+1)
        Si = np.zeros(nsteps+1)
        
            # Variables for the graph update
        last_gu = time.time()
        scan_graph = self.graph_dict['Scanning']
        scan_graph.axes.set_ylim([min_pos, max_pos])
        scan_graph.axes.set_xlim([0, nsteps])
        scan_graph.Line.set_xdata([])
        scan_graph.Line.set_ydata([])
        scan_graph.Line.set_marker('o')
        scan_graph.Line.set_markersize(2)
        scan_graph.update_graph()
        
            # Spectro
        wl = self.Spectro.spectro.wavelengths()
        S = self.Spectro.get_intensities()
        self.Spectro.adjust_integration_time(inte_time)
        spectro_graph = self.graph_dict['Spectrometer']
        spectro_graph.axes.set_ylim([np.min(S),np.max(S)])
        spectro_graph.axes.set_xlim([np.min(wl),np.max(wl)])
        spectro_graph.Line.set_xdata(wl)
        spectro_graph.Line.set_ydata(S)
        
        
        
        self.wl_crop = wl[(wl>minwl)&(wl<maxwl)]
        self.shearTrace = np.zeros((nsteps+1,self.wl_crop.shape[0]))
        
            # Main scanning and measurements
        for i in range(nsteps+1):
            # Move stage to required position
            self.PI.go_2position(move[i])
            # Measure real position
            pos[i] = self.PI.get_position()
            
            # Acquire spectrum and plot graph 
            wl = self.Spectro.spectro.wavelengths()
            S = self.Spectro.get_intensities()
            wl_crop = wl[(wl>minwl)&(wl<maxwl)]
            S_crop = S[(wl>minwl)&(wl<maxwl)]
            Si[i] = np.trapz(S_crop,wl_crop) 
            self.shearTrace[i] = S_crop
            
            # Actualise progress bar
            if progress:
                progress['value'] = (i)/(nsteps)
                progress.update()
            # Actualise graph if required
            if (time.time() - last_gu) > update_time:
                scan_graph.Line.set_xdata(iteration[:i])
                scan_graph.Line.set_ydata(pos[:i])
                scan_graph.update_graph()
                #Spectro signal and integrated signal
                spectro_graph.Line.set_xdata(wl)
                spectro_graph.Line.set_ydata(S)
                spectro_graph.update_graph()
                
                
                last_gu = time.time()
            if not self.running:
                break       
        if not self.running:
            return_vel = tk.IntVar()
            return_vel.set(10)
            self.PI.set_velocity(return_vel)
            self.PI.go_2position(0)
            messagebox.showinfo(title='Error', message='Experiment was aborted')
        else:
            return_vel = tk.IntVar()
            return_vel.set(10)
            self.PI.set_velocity(return_vel)
            self.PI.go_2position(0)
            scan_graph.Line.set_xdata(iteration)
            scan_graph.Line.set_ydata(pos)
            scan_graph.update_graph()
                #Spectro signal and integrated signal
            spectro_graph.Line.set_xdata(wl)
            spectro_graph.Line.set_ydata(S)
            spectro_graph.update_graph()
            
            
            dp = np.std(pos-move)/1000
            
                
            self.shearPos = pos
            self.shearWL = wl_crop
            self.adjust_sheargraph()
            self.start_button['state'] = 'normal'
            
            
            messagebox.showinfo(title='INFO', message='Measurements is done.' + str(nsteps) + ' Steps done with displacement repeatability of ' + str(round(dp*1000,2)) + ' micrometer')
            
            
            
            
        # Going back to initial state
        self.running = False
        progress['value'] = 0
        progress.update()
        self.stopShear_button['state'] = 'disabled'
        self.startShear_button['state'] = 'normal'
        self.spectro_start_button['state'] = 'normal'
        #self.update_button['state'] = 'normal'
        
        
        
        
        
        return
    
    def find_shear(self,wavelengths_copy, upconvPowerSpectrum, movingMirrorData, movingMirror_Z):
        """ Calculate shear frequency as a function of stage position,
        and take its value at the middle position as constant approximation """
        
        C =299792458
        wavelengths = wavelengths_copy*1e-9
        
        
        # Normalize spectra to max of one
        upconvPowerSpectrum = upconvPowerSpectrum / np.max(upconvPowerSpectrum)
        
        maxValues = np.max(movingMirrorData, axis = 1)
        tmp = wavelengths.shape[0]
        maxValues = np.transpose( np.tile(maxValues, (tmp,1)) )
        movingMirrorData = movingMirrorData / maxValues
        
    
    
        # Convert wavelengths to frequencies
        frequencies = C / wavelengths
        
        frequencies = np.flip(frequencies) # Flipping from low to high frequencies
        upconvPowerSpectrum = np.flip(upconvPowerSpectrum)
        movingMirrorData = np.flip(movingMirrorData,axis = 1)
        
        # Interpolate to a linear spacing of frequencies
        # Choice of datapoint position strongly affect results, here I am copying Matlab
        # need to check if another strategy would work better
        Df = frequencies[-1] - frequencies[0]
        df = np.max( np.diff(frequencies) ) / 16
        N = round(Df / df)
        linFreqs = np.linspace(frequencies[-1]-(N-1)*df, frequencies[-1], N )
        upconvPowerSpectrum = np.interp(linFreqs, frequencies, upconvPowerSpectrum)
        
        
        newMovingMirrorData = np.zeros((movingMirrorData.shape[0], linFreqs.shape[0]))
        
        for ii in range( movingMirrorData.shape[0] ):
            newMovingMirrorData[ii,:] = np.interp(linFreqs, frequencies, movingMirrorData[ii,:])
        
        movingMirrorData = newMovingMirrorData
        frequencies = linFreqs
        
        
        
        #crossCorr = np.zeros( (movingMirrorData.shape[0], movingMirrorData.shape[1]))
        crossCorr = np.zeros( (movingMirrorData.shape[0], movingMirrorData.shape[1]*2-1))
    
        lags = np.zeros_like(crossCorr)
        shearMap = np.zeros( movingMirrorData.shape[0] )
        
        for ii in range( movingMirrorData.shape[0] ):
            #lags[ii,:], crossCorr[ii,:] =fq.ezcorr(frequencies, movingMirrorData[ii,:], upconvPowerSpectrum) 
            #shearMap[ii] = lags[ii,:][ crossCorr[ii,:] == np.max(crossCorr[ii,:]) ]
            crossCorr[ii,:] =  np.correlate(movingMirrorData[ii,:], upconvPowerSpectrum,'full')
            maxId = np.argmax(crossCorr[ii,:])
            peakFreq = -(N - (maxId+1))*df
            lags = -(N - np.linspace(1,2*N-1,2*N-1) ) *df
            
            
            x,y = fq.ezdiff(lags, crossCorr[ii,:])
            
            f = interp.interp1d(x, y, kind = 'cubic')
            
            err = 1
            threshold = 1e-5
            maxIter = 1000
            nIter = 0
            x0 = peakFreq - 5*df
            x1 = peakFreq + 5*df
            
            while err > threshold:
                nIter += 1
                if nIter > maxIter:
                    break
                
                if x1<lags[0]:
                    x1 = lags[0]
                if x1>lags[-1]:
                    x1 = lags[-1]
                    
                f0 = f(x0)
                f1 = f(x1)
                dfdx = (f1-f0) / (x1 - x0)
                b = f0 - dfdx*x0
                
                x0 = x1
                x1 = -b/dfdx
                err = abs((x1-x0)/x0)
                
                
                 
            
            shearMap[ii] = x1# -(N - (maxId+1))*df
        
        shearMap /= 1e12
        self.shearFit = np.polyfit(movingMirror_Z,shearMap, 1)
        self.shearMap = shearMap
    
    
    
    def stop_shearMeasurement(self):
        
        self.running = False
        self.spectro_start_button['state'] = 'normal'
        self.stopShear_button['state'] = 'normal'
        self.startShear_button['state'] = 'disabled'
        
        
        return
    
    
    def saveRef(self):
        
        self.refSpectrum = self.Spectro.get_intensities()
        if self.plotRefSpectrum is False:
            self.plotRefSpectrum = True
            self.graph_dict['Spectrometer'].LineRef, =  self.graph_dict['Spectrometer'].axes.plot([], [])
            
        return
    
    def saveRef2(self, average):
        
        average = average.get()
        if average < 1:
            average = 1
        if average > 100:
            average = 100
        
        self.allowShearMeasurement = True
        
        self.refSpectrum = np.zeros((average,self.Spectro.get_intensities().shape[0]))
        for ii in range(average):
            self.refSpectrum[ii,:] = self.Spectro.get_intensities()
        self.refSpectrum = np.mean(self.refSpectrum,0)
        
        if self.plotRefSpectrum is False:
            self.plotRefSpectrum = True
            self.graph_dict['Spectrometer'].LineRef, =  self.graph_dict['Spectrometer'].axes.plot([], [])
            
        return
    
    
    

    def adjust_sheargraph(self):
# =============================================================================
#         try:
#              wl = len(self.Spectro.spectro.wavelengths())
#         except:
#             return
# =============================================================================
        
        if not self.shearCalculated:
            self.graph_dict["Shear calc. curve"].LineFit, =  self.graph_dict["Shear calc. curve"].axes.plot([], [])
        
        wl = self.Spectro.spectro.wavelengths()
        refSpectrum = self.refSpectrum[(wl >= self.shearWL[0])&(wl<=self.shearWL[-1])]
        self.find_shear(self.shearWL, refSpectrum, self.shearTrace, self.shearPos)
        
        shearFitCurve = np.polyval(self.shearFit,self.shearPos)
        self.shearCalculated = True
        
        
        parent2d = self.graph_dict["Shear reference"].parent
        self.graph_dict["Shear reference"].destroy_graph()
        #print(wl, step)
        self.graph_dict["Shear reference"] = Graphic.TwoDFrame(parent2d, axis_name=["New name", "New name2"],
                                                       figsize=[2,2], data_size=self.shearTrace.shape)
        trace = (self.shearTrace-np.min(self.shearTrace))
        trace = trace/np.max(trace)
        self.graph_dict["Shear reference"].change_data(trace,False)
        self.graph_dict["Shear reference"].im.set_extent((self.shearWL[0],self.shearWL[-1],self.shearPos[-1],self.shearPos[0]))
        aspectRatio = abs((self.shearWL[-1]-self.shearWL[0])/(self.shearPos[0]-self.shearPos[-1]))
        self.graph_dict["Shear reference"].axes.set_aspect(aspectRatio)
        self.graph_dict["Shear reference"].axes.set_xlabel('Wavelengths [nm]')
        self.graph_dict["Shear reference"].axes.set_ylabel('Delay [um]')
        cbar = self.graph_dict["Shear reference"].Fig.colorbar(self.graph_dict["Shear reference"].im)
        cbar.set_label('Normalized intensity')
        self.graph_dict["Shear reference"].update_graph()
        
        shearFit_graph = self.graph_dict["Shear calc. curve"]
        shearFit_graph.axes.set_xlim([np.min(self.shearPos),np.max(self.shearPos)])
        shearFit_graph.axes.set_ylim([np.min(self.shearMap),np.max(self.shearMap)])
        shearFit_graph.Line.set_xdata(self.shearPos)
        shearFit_graph.Line.set_ydata(self.shearMap)
        
        shearFit_graph.LineFit.set_xdata(self.shearPos)
        shearFit_graph.LineFit.set_ydata(shearFitCurve)
        self.minShear = np.min(shearFitCurve)
        self.maxShear = np.max(shearFitCurve)
        self.minShear_var.set( np.round( self.minShear , 1) )
        self.maxShear_var.set( np.round( self.maxShear , 1) )
        shearFit_graph.update_graph()
        
        
        
    def adjust_2dsigraph(self):
        try:
             wl = len(self.Spectro.spectro.wavelengths())
        except:
            return
        
        parent2d = self.graph_dict["2DSI trace"].parent
        self.graph_dict["2DSI trace"].destroy_graph()
        #print(wl, step)
        self.graph_dict["2DSI trace"] = Graphic.TwoDFrame(parent2d, axis_name=["New name", "New name2"],
                                                       figsize=[2,2], data_size=self.twoDSITrace.shape)
        trace = (self.twoDSITrace-np.min(self.twoDSITrace))
        trace = trace/np.max(trace)
        self.graph_dict["2DSI trace"].change_data(trace,False)
        self.graph_dict["2DSI trace"].im.set_extent((self.twoDSIWL[0],self.twoDSIWL[-1],self.twoDSIPos[-1],self.twoDSIPos[0]))
        aspectRatio = abs((self.twoDSIWL[-1]-self.twoDSIWL[0])/(self.twoDSIPos[0]-self.twoDSIPos[-1]))
        self.graph_dict["2DSI trace"].axes.set_aspect(aspectRatio)
        self.graph_dict["2DSI trace"].axes.set_xlabel('Wavelengths [nm]')
        self.graph_dict["2DSI trace"].axes.set_ylabel('Stage position [um]')
        cbar = self.graph_dict["2DSI trace"].Fig.colorbar(self.graph_dict["2DSI trace"].im)
        cbar.set_label('Normalized intensity')
        self.graph_dict["2DSI trace"].update_graph()
        
    def start_spectro(self, inte_time=None):
        self.dark_button['state'] = 'normal'
        self.rescale_button['state'] = 'normal'
        self.spectro_stop_button['state'] = 'normal'
        self.spectro_start_button['state'] = 'disabled'
        self.start_button['state'] = 'disabled'
        self.saveRef_button['state'] = 'normal'
        self.saveRef2_button['state'] = 'normal'
        self.startShear_button['state'] = 'disabled'
        self.running = True
        
        self.Spectro.adjust_integration_time(inte_time)
        wl = self.Spectro.spectro.wavelengths()
        S = self.Spectro.get_intensities()
        spectro_graph = self.graph_dict['Spectrometer']
        spectro_graph.axes.set_ylim([np.min(S),np.max(S)*1.1])
        spectro_graph.axes.set_xlim([np.min(wl),np.max(wl)])
        
        while self.running is True:            
            wl = self.Spectro.spectro.wavelengths()
            S = self.Spectro.get_intensities()
            spectro_graph.Line.set_xdata(wl)
            spectro_graph.Line.set_ydata(S)     
            spectro_graph.Line.set_xdata(wl)
            spectro_graph.Line.set_ydata(S)
            if self.plotRefSpectrum:
                spectro_graph.LineRef.set_xdata(wl)
                spectro_graph.LineRef.set_ydata(self.refSpectrum)
            spectro_graph.update_graph()
        
        
    def stop_spectro(self):
        self.running = False
        self.dark_button['state'] = 'disabled'
        self.sub_dark_button['state'] = 'disabled'
        self.rescale_button['state'] = 'normal'
        self.spectro_stop_button['state'] = 'disabled'
        self.spectro_start_button['state'] = 'normal' 
        self.saveRef_button['state'] = 'disabled' 
        self.saveRef2_button['state'] = 'disabled'
        if self.PI.device:
            if self.shearCalculated:
                self.start_button['state'] = 'normal'
        if self.allowShearMeasurement:
            self.startShear_button['state'] = 'normal'
        
    def save(self):
        
        wl = self.Spectro.spectro.wavelengths()
        refSpectrum = self.refSpectrum[(wl >= self.shearWL[0])&(wl<=self.shearWL[-1])]
        
        if not np.all( self.shearWL == self.twoDSIWL ):
            messagebox.showinfo(title='INFO', message='Wavelengths integration range inconsistant between trace and shear calibration. Please repeat steps 5 & 6 without changing spectral range.')
            return
        
        timeStamp = datetime.datetime.now().strftime("%Y-%m-%d %Hh%M_%S")
        np.savez(timeStamp+'_2DSI_data',wavelengths = self.shearWL,shearStagePosition = self.shearPos, shearTrace = self.shearTrace,upconvSpectrum = refSpectrum, twoDSIStagePosition = self.twoDSIPos, twoDSITrace = self.twoDSITrace)
        


        
    def stop_experiment(self):
        self.running = False
        self.spectro_start_button['state'] = 'normal'



    def start_experiment(self, shear=None, scanLength=None,minShear = None, maxShear = None, step = None, progress=None, update_time=None,
                         inte_time=None, minwl=None, maxwl=None):

        self.spectro_start_button['state'] = 'disabled'
        self.save_button['state'] = 'disabled'
        self.stop_button['state'] = 'normal'
        self.startShear_button['state'] = 'disabled'
        self.start_button['state'] = 'disabled'
        self.running = True
        
         # Imports
        from pipython import pitools
        import time
        # Main experiment
        if self.PI == None:
            self.PI = self.mainf.Frame[2].Linstage
            
            # Parameters initialisation
        shear = shear.get()
        scanLength = scanLength.get()
        step = step.get()
        update_time = update_time.get()
        minwl = minwl.get()
        maxwl = maxwl.get()
        
        
        
        central_pos = (shear - self.shearFit[1])/self.shearFit[0]
        min_pos = central_pos - scanLength/2
        max_pos = central_pos + scanLength/2
        
        
            # Verification
        if not self.PI.device:
            return

        if (max_pos is None) or (min_pos is None):
            return
        
            # Getting the max and min possible value of the device
        if self.PI.dev_name == 'E-816':
            maxp = 250
            minp = -250
        else:
            maxp = self.PI.device.qTMX(self.PI.axes).get(str(self.PI.axes))
            minp = self.PI.device.qTMN(self.PI.axes).get(str(self.PI.axes))
        
            # This is a fail safe in case you don't know your device
        if not(min_pos >= minp and max_pos >= minp and min_pos <= maxp and max_pos <= maxp):
            messagebox.showinfo(title='Error', message='You are either over or under the maximum or lower limit of '+
                                'of your physik instrument device')
            
            self.stop_button['state'] = 'disabled'
            self.start_button['state'] = 'normal'
            self.startShear_button['state'] = 'normal'
            self.spectro_start_button['state'] = 'normal'
            return
        
        if (shear < minShear) or (shear > maxShear):
            messagebox.showinfo(title='Error', message='Requested shear is outside of calibration range.')
                
            self.stop_button['state'] = 'disabled'
            self.start_button['state'] = 'normal'
            self.startShear_button['state'] = 'normal'
            self.spectro_start_button['state'] = 'normal'
            return
        
        
            # Steps and position vector initialisation
        nsteps = int(np.ceil((max_pos - min_pos)/step))
        iteration = np.linspace(0, nsteps, nsteps+1)
        move = np.linspace(min_pos, max_pos, nsteps+1)
        pos = np.zeros(nsteps+1)
        Si = np.zeros(nsteps+1)
        
            # Variables for the graph update
        last_gu = time.time()
        scan_graph = self.graph_dict['Scanning']
        scan_graph.axes.set_ylim([min_pos, max_pos])
        scan_graph.axes.set_xlim([0, nsteps])
        scan_graph.Line.set_xdata([])
        scan_graph.Line.set_ydata([])
        scan_graph.Line.set_marker('o')
        scan_graph.Line.set_markersize(2)
        scan_graph.update_graph()
        
            # Spectro
        wl = self.Spectro.spectro.wavelengths()
        S = self.Spectro.get_intensities()
        self.Spectro.adjust_integration_time(inte_time)
        spectro_graph = self.graph_dict['Spectrometer']
        spectro_graph.axes.set_ylim([np.min(S),np.max(S)])
        spectro_graph.axes.set_xlim([np.min(wl),np.max(wl)])
        spectro_graph.Line.set_xdata(wl)
        spectro_graph.Line.set_ydata(S)
        
        
        
        self.wl_crop = wl[(wl>minwl)&(wl<maxwl)]
        self.twoDSITrace = np.zeros((nsteps+1,self.wl_crop.shape[0]))
        
            # Main scanning and measurements
        for i in range(nsteps+1):
            # Move stage to required position
            self.PI.go_2position(move[i])
            # Measure real position
            pos[i] = self.PI.get_position()
            
            # Acquire spectrum and plot graph 
            wl = self.Spectro.spectro.wavelengths()
            S = self.Spectro.get_intensities()
            wl_crop = wl[(wl>minwl)&(wl<maxwl)]
            S_crop = S[(wl>minwl)&(wl<maxwl)]
            Si[i] = np.trapz(S_crop,wl_crop) 
            self.twoDSITrace[i] = S_crop
            
            # Actualise progress bar
            if progress:
                progress['value'] = (i)/(nsteps)
                progress.update()
            # Actualise graph if required
            if (time.time() - last_gu) > update_time:
                scan_graph.Line.set_xdata(iteration[:i])
                scan_graph.Line.set_ydata(pos[:i])
                scan_graph.update_graph()
                #Spectro signal and integrated signal
                spectro_graph.Line.set_xdata(wl)
                spectro_graph.Line.set_ydata(S)
                spectro_graph.update_graph()
                
                
                last_gu = time.time()
            if not self.running:
                break       
        if not self.running:
            return_vel = tk.IntVar()
            return_vel.set(10)
            self.PI.set_velocity(return_vel)
            self.PI.go_2position(0)
            messagebox.showinfo(title='Error', message='Experiment was aborted')
        else:
            return_vel = tk.IntVar()
            return_vel.set(10)
            self.PI.set_velocity(return_vel)
            self.PI.go_2position(0)
            scan_graph.Line.set_xdata(iteration)
            scan_graph.Line.set_ydata(pos)
            scan_graph.update_graph()
                #Spectro signal and integrated signal
            spectro_graph.Line.set_xdata(wl)
            spectro_graph.Line.set_ydata(S)
            spectro_graph.update_graph()
            
            
            dp = np.std(pos-move)/1000
            
                
            self.twoDSIPos = pos
            self.twoDSIWL = wl_crop
            self.adjust_2dsigraph()
            self.save_button['state'] = 'normal'
            
            messagebox.showinfo(title='INFO', message='Measurements is done.' + str(nsteps) + ' Steps done with displacement repeatability of ' + str(round(dp*1000,2)) + ' micrometer')
            
            
            
            
        # Going back to initial state
        self.running = False
        progress['value'] = 0
        progress.update()
        self.stop_button['state'] = 'disabled'
        self.start_button['state'] = 'normal'
        self.startShear_button['state'] = 'normal'
        self.spectro_start_button['state'] = 'normal'
        #self.update_button['state'] = 'normal'
        
        
        
        
        
        return
        

class Electro_Optic_Sampling:

    # This class is implicitly called in the main frame
    def __init__(self, mainf = None):
        # here are the initiation of the item that will be called throughout the program as self
        self.empty_var = []
        self.graph_dict = {}
        self.PI = mainf.Frame[2].Linstage
        self.Zurich = mainf.Frame[1].Zurich
        self.plotRefSignal = False
        self.refSignal =[]
        self.refTime =[]
        self.refExists = False
        self.LogSpec = False
        self.phaseExists = False
    def create_frame(self, frame):
        # Define labels
                # Delay line
        pos_lbl = tk.Label(frame, text = 'Go to position (mm):')
        vel_lbl = tk.Label(frame, text = 'Set velocity to:')
        param_lbl = tk.Label(frame, text = 'Experiment parameters')
        min_lbl = tk.Label(frame, text = 'Min. pos. (mm):')
        max_lbl = tk.Label(frame, text = 'Max. pos. (mm):')
        step_lbl = tk.Label(frame, text = 'Step size (um):')
        utime_lbl = tk.Label(frame, text='Update graph after [s]:')
                # 
        
        # Define buttons and their action
                # Pi Stage
        con_b = tk.Button(frame, text='Connect PI linear stage',
                                      command=lambda: self.PI.connect_identification(dev_name='C-863.11',
                                                                                   exp_dependencie=True))
                # 
                
                
        # Define variables
                # PI stage
        pos_var = tk.DoubleVar()
        self.vel_var = tk.DoubleVar()
        min_var = tk.DoubleVar()
        max_var = tk.DoubleVar()
        step_var = tk.DoubleVar()
        utime_var = tk.IntVar()
        pos_var.set(77.5)
        self.vel_var.set(1)
        min_var.set(75)
        max_var.set(80)
        step_var.set(1000)
        utime_var.set(1)

        # Define entry boxes
                # PI stage
        pos_e = tk.Entry(frame, width = 6, textvariable = pos_var)
        vel_e = tk.Entry(frame, width = 6, textvariable = self.vel_var)
        min_e = tk.Entry(frame, width = 6, textvariable = min_var)
        max_e = tk.Entry(frame, width = 6, textvariable = max_var)
        step_e = tk.Entry(frame, width = 6, textvariable = step_var)
        utime_e = tk.Entry(frame, width=6, textvariable = utime_var)

        # Define position of all objects on the grid
                # PI stage
        con_b.grid(row=1, column=0, columnspan=2, sticky='nsew')
        pos_lbl.grid(row=4, column=0, sticky='nsw')
        pos_e.grid(row=4, column=1, sticky='nse')
        vel_lbl.grid(row=5, column=0, sticky='nsw')
        vel_e.grid(row=5, column=1, sticky='nse')
        param_lbl.grid(row=6, column=0, columnspan=2, sticky='nsew')
        min_lbl.grid(row=7, column=0, sticky='nsw')
        min_e.grid(row=7, column=1, sticky='nse')
        max_lbl.grid(row=8, column=0, sticky='nsw')
        max_e.grid(row=8, column=1, sticky='nse')
        step_lbl.grid(row=9, column=0, sticky='nsw')
        step_e.grid(row=9, column=1, sticky='nse')
        utime_lbl.grid(row=10, column=0, sticky='nsw')
        utime_e.grid(row=10, column=1, sticky='nse')

        p_bar = ttk.Progressbar(frame, orient='horizontal', length=200, mode='determinate')
        p_bar.grid(row=12, column=0, sticky='nsew', columnspan=2)
        p_bar['maximum'] = 1
        # Select a key and its effect when pressed in an entry box
            # PI stage
        pos_e.bind('<Return>', lambda e: self.PI.go_2position(pos_var))
        vel_e.bind('<Return>', lambda e: self.PI.set_velocity(self.vel_var))

        # this function contains at minimum :

        
            
                
        # Start & stop buttons :

        self.start_button = tk.Button(frame, text='Start Experiment', state='disabled', width=18,
                                      command=lambda: self.start_experiment(max_pos=max_var, min_pos=min_var, step=step_var, progress=p_bar, update_time=utime_var))
        self.start_button.grid(row=11, column=0, columnspan=2, sticky='nsew')
        # The other lines are required option you would like to change before an experiment with the correct binding
        # and/or other function you can see the WhiteLight for more exemple.
        self.stop_button = tk.Button(frame, text='Stop Experiment', state='disabled', width=18,
                                     command=lambda: self.stop_experiment())
        self.stop_button.grid(row=13, column=0, columnspan=2, sticky='nsew')   
        self.save_button = tk.Button(frame, text='Save measurement', state='disabled',width=18,
                                        command=lambda: self.save())
        self.RefSignal_button = tk.Button(frame, text='Signal reference', state='disabled', command=lambda: self.SignalRef())
        self.RefSignal_button.grid(row=14, column=0, sticky='nsw')
        self.RefOff_button = tk.Button(frame, text='Ref ON/OFF', state='disabled',command=lambda: self.RemoveRef())
        self.RefOff_button.grid(row=14, column=1, sticky='nse')
        self.Log_button = tk.Button(frame, text='Log Spectrum ON/OFF', state='disabled',command=lambda: self.LogSpectrum())
        self.Log_button.grid(row=15, columnspan=2, sticky='nsew')
        self.save_button.grid(row=20, column=0, columnspan=2, sticky='nsew')
        
    
    def save(self):
        timeStamp = datetime.datetime.now().strftime("%Y-%m-%d %Hh%M_%S")
        np.savez(timeStamp+'_EOS_measurement',time = self.t,signal = self.S)
        
    def LogSpectrum(self):
        if self.LogSpec is False:
            self.LogSpec = True
            LogAA = np.log(self.AA)
            self.graph_dict['Spectrum'].Line.set_ydata(LogAA)
            if ((self.refExists is True)&(self.plotRefSignal is True)):
                LogAref = np.log(self.refSpec)
                self.graph_dict['Spectrum'].LineRef.set_ydata(LogAref)
            self.graph_dict['Spectrum'].axes.set_ylim([np.min(LogAA),1.2*np.max(LogAA)])
            self.graph_dict['Spectrum'].update_graph()
        elif self.LogSpec is True:
            self.LogSpec = False
            self.graph_dict['Spectrum'].Line.set_ydata(self.AA)
            if ((self.refExists is True)&(self.plotRefSignal is True)):
                self.graph_dict['Spectrum'].LineRef.set_ydata(self.refSpec)
            self.graph_dict['Spectrum'].axes.set_ylim([1.2*np.min(self.AA),1.2*np.max(self.AA)])
            self.graph_dict['Spectrum'].update_graph()
            
    def SignalRef(self):
        if self.refExists is False:
            self.graph_dict['Signal'].LineRef, =  self.graph_dict['Signal'].axes.plot([], [])
            self.graph_dict['Spectrum'].LineRef, = self.graph_dict['Spectrum'].axes.plot([],[])
            self.refExists = True
        self.refSignal = self.S
        self.refTime = self.t
        self.refFreq = self.v
        self.refSpec = self.AA
        if self.plotRefSignal is False:
            self.plotRefSignal = True
        return
    def RemoveRef(self):
        if self.refExists is True:
            if self.plotRefSignal is True:    
                self.plotRefSignal = False
                self.graph_dict['Signal'].LineRef.set_xdata([])
                self.graph_dict['Signal'].LineRef.set_ydata([])
                self.graph_dict['Spectrum'].LineRef.set_xdata([])
                self.graph_dict['Spectrum'].LineRef.set_ydata([])
            elif self.plotRefSignal is False:
                self.plotRefSignal = True
                self.graph_dict['Signal'].LineRef.set_xdata(self.refTime)
                self.graph_dict['Signal'].LineRef.set_ydata(self.refSignal)
                self.graph_dict['Spectrum'].LineRef.set_xdata([self.refFreq])
                if self.LogSpec is True:
                    self.graph_dict['Spectrum'].LineRef.set_ydata(np.log(self.refSpec))
                else:
                    self.graph_dict['Spectrum'].LineRef.set_ydata([self.refSpec])
            self.graph_dict['Signal'].update_graph()
            self.graph_dict['Spectrum'].update_graph()
        return
    
    def Zurich_acquire(self):
        import time
        path = '/' + '{}'.format(self.Zurich.info['device'])+'/demods/0/sample'
        self.Zurich.info['daq'].subscribe(path)
        time.sleep(0.050)
        data_set = self.Zurich.info['daq'].poll(0.01,100,0,True)
        try:
            data = data_set[path]['x']
#            print(data)
#            print(len(data))
        except:
            pass
        self.Zurich.info['daq'].unsubscribe(path)
        return  data
    
    def stop_experiment(self):
        self.running = False

    def start_experiment(self, min_pos=None, max_pos=None, step = None, progress=None, update_time=None):
        self.stop_button['state'] = 'normal'
        self.start_button['state'] = 'disabled'
        self.save_button['state'] = 'disabled'
        self.RefSignal_button['state'] = 'disabled'
        self.RefOff_button['state'] = 'disabled'
        self.Log_button['state'] = 'disabled'
        self.running = True

        # Imports
        from pipython import pitools
        import time
        import scipy
        import femtoQ.tools as fQ
        c = scipy.constants.c
        # Main experiment
        if self.PI == None:
            self.PI = self.mainf.Frame[2].Linstage

            # Parameters initialisation
        max_pos = max_pos.get()
        min_pos = min_pos.get()
        step = step.get()/1000
        update_time = update_time.get()

            # Verification
        if not self.PI.device:
            return

        if (max_pos is None) or (min_pos is None):
            return

            # Getting the max and min possible value of the device
        maxp = self.PI.device.qTMX(self.PI.axes).get(str(self.PI.axes))
        minp = self.PI.device.qTMN(self.PI.axes).get(str(self.PI.axes))

            # This is a fail safe in case you don't know your device
        if not(min_pos >= minp and max_pos >= minp and min_pos <= maxp and max_pos <= maxp):
            messagebox.showinfo(title='Error', message='You are either over or under the maximum or lower limit of '+
                                'of your physik instrument device')
            return

            # Steps and position vector initialisation
        nsteps = int(np.ceil((max_pos - min_pos)/step))
        iteration = np.linspace(0, nsteps, nsteps+1)
        move = np.linspace(min_pos, max_pos, nsteps+1)
        pos = np.zeros(nsteps+1)
        self.S = np.zeros(nsteps+1)
        self.t= np.zeros(nsteps+1)

        # Variables for the graph update
        
            # Variables for the graph update
        last_gu = time.time()
        scan_graph = self.graph_dict['Scanning']
        scan_graph.axes.set_ylim([min_pos, max_pos])
        scan_graph.axes.set_xlim([0, nsteps])
        scan_graph.Line.set_xdata([])
        scan_graph.Line.set_ydata([])
        scan_graph.Line.set_marker('o')
        scan_graph.Line.set_markersize(2)
        scan_graph.update_graph()
        EOS_graph = self.graph_dict['Signal']
        EOS_graph.axes.set_ylim([-10,10])
        EOS_graph.axes.set_xlim([min_pos*2/1000/c*1e12, max_pos*2/1000/c*1e12])
        EOS_graph.Line.set_xdata([])
        EOS_graph.Line.set_ydata([])
        if self.plotRefSignal is True:
            EOS_graph.LineRef.set_xdata(self.refTime)
            EOS_graph.LineRef.set_ydata(self.refSignal)
            EOS_graph.LineRef.set_linestyle('--')
            self.graph_dict['Spectrum'].LineRef.set_xdata([self.refFreq])
            self.graph_dict['Spectrum'].LineRef.set_ydata([self.refSpec])
            self.graph_dict['Spectrum'].LineRef.set_linestyle('--')
        EOS_graph.update_graph()
        self.graph_dict['Spectrum'].update_graph()
            # Main scanning and measurements
        for i in range(nsteps+1):
            # Move stage to required position
            self.PI.go_2position(move[i])
            # Measure real position
            pos[i] = self.PI.get_position()
            # Measure signal
            self.t[i] = pos[i]*2/1000/c*1e12
            self.S[i] = np.mean(self.Zurich_acquire())*1000
            
            # Actualise progress bar
            if progress:
                progress['value'] = (i)/(nsteps)
                progress.update()
            # Actualise graph if required
            if (time.time() - last_gu) > update_time:
                scan_graph.Line.set_xdata(iteration[:i])
                scan_graph.Line.set_ydata(pos[:i])
                scan_graph.update_graph()
                EOS_graph.Line.set_xdata(self.t[:i])
                EOS_graph.Line.set_ydata(self.S[:i])
                EOS_graph.axes.set_ylim([1.2*np.min(self.S),1.2*np.max(self.S)])
                EOS_graph.update_graph()
                
                last_gu = time.time()
            if not self.running:
                break
        if not self.running:
            return_vel = tk.IntVar()
            return_vel.set(5)
            self.PI.set_velocity(return_vel)
            self.PI.go_2position(77.5)
            self.PI.set_velocity(self.vel_var)
            messagebox.showinfo(title='Error', message='Experiment was aborted')
        else:
            return_vel = tk.IntVar()
            return_vel.set(5)
            self.PI.set_velocity(return_vel)
            self.PI.go_2position(77.5)
            self.PI.set_velocity(self.vel_var)
            scan_graph.Line.set_xdata(iteration)
            scan_graph.Line.set_ydata(pos)
            scan_graph.update_graph()
            EOS_graph.Line.set_xdata(self.t)
            EOS_graph.Line.set_ydata(self.S)
            EOS_graph.axes.set_ylim([1.2*np.min(self.S),1.2*np.max(self.S)])
            EOS_graph.update_graph()
            
            dp = np.std(pos-move)
            messagebox.showinfo(title='INFO', message='Measurements is done.' + str(nsteps) + ' Steps done with displacement repeatability of ' + str(round(dp*1000,2)) + ' micrometer')
        
        # Display spectrum graph
        spec_t = self.t*1e-12
        self.v,self.A = fQ.ezfft(spec_t,self.S)
        self.AA = np.abs(self.A)**2
        self.AA = self.AA/np.max(self.AA)
        self.v = self.v/1e12
        Spectrum_graph = self.graph_dict['Spectrum']
        Spectrum_graph.axes.set_ylim([0, 1.1*np.max(self.AA)])
        Spectrum_graph.axes.set_xlim([np.min(self.v), np.max(self.v)])
        Spectrum_graph.Line.set_xdata([self.v])
        Spectrum_graph.Line.set_ydata([self.AA])
        
        if self.phaseExists is False:
                    self.Phase_graph_ax = Spectrum_graph.axes.twinx()
                    self.LinePhase, = self.Phase_graph_ax.plot([],[],'m')
                    self.phaseExists = True
        phi = np.arctan2(self.A.imag,self.A.real)
        phi = np.unwrap(phi)

        self.Phase_graph_ax.set_ylim([np.min(phi),np.max(phi)])
        self.LinePhase.set_xdata(self.v)
        self.LinePhase.set_ydata([phi])
        Spectrum_graph.update_graph()
        
        # Going back to initial state
        self.running = False
        progress['value'] = 0
        progress.update()
        self.stop_button['state'] = 'disabled'
        self.start_button['state'] = 'normal'
<<<<<<< HEAD
        self.spectro_start_button['state'] = 'normal'



class LaserCooling:
    # This class is implicitly called in the main frame
    def __init__(self, mainf = None):
        # here are the initiation of the item that will be called throughout the program as self
        self.empty_var = []
        self.graph_dict = {}
        self.PI = mainf.Frame[2].Linstage
        self.Zurich = mainf.Frame[1].Zurich
    def create_frame(self, frame):
        # Define labels
                # Delay line
        pos_lbl = tk.Label(frame, text = 'Go to position (mm):')
        vel_lbl = tk.Label(frame, text = 'Set velocity to:')
        param_lbl = tk.Label(frame, text = 'Experiment parameters')
        min_lbl = tk.Label(frame, text = 'Min. pos. (mm):')
        max_lbl = tk.Label(frame, text = 'Max. pos. (mm):')
        step_lbl = tk.Label(frame, text = 'Step size (um):')
        utime_lbl = tk.Label(frame, text='Update graph after [s]:')
                # 
        
        # Define buttons and their action
                # Pi Stage
        con_b = tk.Button(frame, text='Connect PI linear stage',
                                      command=lambda: self.PI.connect_identification(dev_name='SMC100',
                                                                                   exp_dependencie=True))
                # 
                
                
        # Define variables
                # PI stage
        pos_var = tk.DoubleVar()
        vel_var = tk.DoubleVar()
        min_var = tk.DoubleVar()
        max_var = tk.DoubleVar()
        step_var = tk.DoubleVar()
        utime_var = tk.IntVar()
        pos_var.set(0)
        vel_var.set(1)
        min_var.set(-45)
        max_var.set(45)
        step_var.set(1)
        utime_var.set(1)

        # Define entry boxes
                # PI stage
        pos_e = tk.Entry(frame, width = 6, textvariable = pos_var)
        vel_e = tk.Entry(frame, width = 6, textvariable = vel_var)
        min_e = tk.Entry(frame, width = 6, textvariable = min_var)
        max_e = tk.Entry(frame, width = 6, textvariable = max_var)
        step_e = tk.Entry(frame, width = 6, textvariable = step_var)
        utime_e = tk.Entry(frame, width=6, textvariable = utime_var)

        # Define position of all objects on the grid
                # PI stage
        con_b.grid(row=1, column=0, columnspan=2, sticky='nsew')
        pos_lbl.grid(row=2, column=0, sticky='nsw')
        pos_e.grid(row=2, column=1, sticky='nse')
        vel_lbl.grid(row=3, column=0, sticky='nsw')
        vel_e.grid(row=3, column=1, sticky='nse')
        param_lbl.grid(row=4, column=0, columnspan=2, sticky='nsew')
        min_lbl.grid(row=5, column=0, sticky='nsw')
        min_e.grid(row=5, column=1, sticky='nse')
        max_lbl.grid(row=6, column=0, sticky='nsw')
        max_e.grid(row=6, column=1, sticky='nse')
        step_lbl.grid(row=7, column=0, sticky='nsw')
        step_e.grid(row=7, column=1, sticky='nse')
        utime_lbl.grid(row=8, column=0, sticky='nsw')
        utime_e.grid(row=8, column=1, sticky='nse')

        p_bar = ttk.Progressbar(frame, orient='horizontal', length=200, mode='determinate')
        p_bar.grid(row=11, column=0, sticky='nsew', columnspan=2)
        p_bar['maximum'] = 1
        # Select a key and its effect when pressed in an entry box
            # PI stage
        pos_e.bind('<Return>', lambda e: self.PI.go_2position(pos_var))
        vel_e.bind('<Return>', lambda e: self.PI.set_velocity(vel_var))

        # this function contains at minimum :

        
            
                
        # Start & stop buttons :

        self.start_button = tk.Button(frame, text='Start Experiment', state='disabled', width=18,
                                      command=lambda: self.start_experiment(max_pos=max_var, min_pos=min_var, step=step_var, progress=p_bar, update_time=utime_var))
        self.start_button.grid(row=10, column=0, columnspan=2, sticky='nsew')
        # The other lines are required option you would like to change before an experiment with the correct binding
        # and/or other function you can see the WhiteLight for more exemple.
        self.stop_button = tk.Button(frame, text='Stop Experiment', state='disabled', width=18,
                                     command=lambda: self.stop_experiment())
        self.stop_button.grid(row=12, column=0, columnspan=2, sticky='nsew')   
        tk.Button(frame, text='test_Zurich',command = lambda: self.Zurich_acquire()).grid(row=15,column=0)
        
    def Zurich_acquire(self):
        import time
        path = '/' + '{}'.format(self.Zurich.info['device'])+'/demods/0/sample'
        self.Zurich.info['daq'].subscribe(path)
#        time.sleep(1)
        data_set = self.Zurich.info['daq'].poll(0.01,100,0,True)
        try:
            data = data_set[path]['x']
#            print(data)
#            print(len(data))
        except:
            pass
        self.Zurich.info['daq'].unsubscribe(path)
        return  data
        
    def stop_experiment(self):
        self.running = False

    def start_experiment(self, min_pos=None, max_pos=None, step = None, progress=None, update_time=None):

        self.stop_button['state'] = 'normal'
        self.start_button['state'] = 'disabled'
        self.running = True

        # Imports
        from pipython import pitools
        import time
        import scipy
        import femtoQ.tools as fQ
        c = scipy.constants.c
        # Main experiment
        if self.PI == None:
            self.PI = self.mainf.Frame[2].Linstage

            # Parameters initialisation
        max_pos = max_pos.get()
        min_pos = min_pos.get()
        step = step.get()/1000
        update_time = update_time.get()

            # Verification
        if not self.PI.device:
            return

        if (max_pos is None) or (min_pos is None):
            return

            # Getting the max and min possible value of the device
        maxp = self.PI.device.qTMX(self.PI.axes).get(str(self.PI.axes))
        minp = self.PI.device.qTMN(self.PI.axes).get(str(self.PI.axes))

            # This is a fail safe in case you don't know your device
        if not(min_pos >= minp and max_pos >= minp and min_pos <= maxp and max_pos <= maxp):
            messagebox.showinfo(title='Error', message='You are either over or under the maximum or lower limit of '+
                                'of your physik instrument device')
            return

            # Steps and position vector initialisation
        nsteps = int(np.ceil((max_pos - min_pos)/step))
        iteration = np.linspace(0, nsteps, nsteps+1)
        move = np.linspace(min_pos, max_pos, nsteps+1)
        pos = np.zeros(nsteps+1)
        S = np.zeros(nsteps+1)
        t= np.zeros(nsteps+1)

        # Variables for the graph update
        
            # Variables for the graph update
        last_gu = time.time()
        scan_graph = self.graph_dict['Scanning']
        scan_graph.axes.set_ylim([min_pos, max_pos])
        scan_graph.axes.set_xlim([0, nsteps])
        scan_graph.Line.set_xdata([])
        scan_graph.Line.set_ydata([])
        scan_graph.Line.set_marker('o')
        scan_graph.Line.set_markersize(2)
        scan_graph.update_graph()
        EOS_graph = self.graph_dict['Signal']
        EOS_graph.axes.set_ylim([-10,10])
        EOS_graph.axes.set_xlim([min_pos*2/1000/c*1e15, max_pos*2/1000/c*1e15])
        EOS_graph.Line.set_xdata([])
        EOS_graph.Line.set_ydata([])
        EOS_graph.update_graph()
        
            # Main scanning and measurements
        for i in range(nsteps+1):
            # Move stage to required position
            self.PI.go_2position(move[i])
            # Measure real position
            pos[i] = self.PI.get_position()
            # Measure signal
            t[i] = pos[i]*2/1000/c*1e15
            S[i] = self.Zurich_acquire()[0]*1000
            
            # Actualise progress bar
            if progress:
                progress['value'] = (i)/(nsteps)
                progress.update()
            # Actualise graph if required
            if (time.time() - last_gu) > update_time:
                scan_graph.Line.set_xdata(iteration[:i])
                scan_graph.Line.set_ydata(pos[:i])
                scan_graph.update_graph()
                EOS_graph.Line.set_xdata(t[:i])
                EOS_graph.Line.set_ydata(S[:i])
                EOS_graph.axes.set_ylim([1.2*np.min(S),1.2*np.max(S)])
                EOS_graph.update_graph()
                
                last_gu = time.time()
            if not self.running:
                break
        if not self.running:
            return_vel = tk.IntVar()
            return_vel.set(5)
            self.PI.set_velocity(return_vel)
            self.PI.go_2position(0)
            messagebox.showinfo(title='Error', message='Experiment was aborted')
        else:
            return_vel = tk.IntVar()
            return_vel.set(5)
            self.PI.set_velocity(return_vel)
            self.PI.go_2position(0)
            scan_graph.Line.set_xdata(iteration)
            scan_graph.Line.set_ydata(pos)
            scan_graph.update_graph()
            EOS_graph.Line.set_xdata(t)
            EOS_graph.Line.set_ydata(S)
            EOS_graph.axes.set_ylim([1.2*np.min(S),1.2*np.max(S)])
            EOS_graph.update_graph()
            print(len(S))
            print(len(pos))
            print(len(iteration))
            
            dp = np.std(pos-move)
            messagebox.showinfo(title='INFO', message='Measurements is done.' + str(nsteps) + ' Steps done with displacement repeatability of ' + str(round(dp*1000,2)) + ' micrometer')
        
        # Display spectrum graph
        spec_t = t*1e-15
        v,A = fQ.ezfft(spec_t,S)
        A = np.abs(A)**2
        A = A/np.max(A)
        v = v/1e12
        Spectrum_graph = self.graph_dict['Spectrum']
        Spectrum_graph.axes.set_ylim([0, 1.1*np.max(A)])
        Spectrum_graph.axes.set_xlim([np.min(v), np.max(v)])
        Spectrum_graph.Line.set_xdata([v])
        Spectrum_graph.Line.set_ydata([A])
        Spectrum_graph.update_graph()
        # Going back to initial state
        self.running = False
        progress['value'] = 0
        progress.update()
        self.stop_button['state'] = 'disabled'
        self.start_button['state'] = 'normal'
        self.spectro_start_button['state'] = 'normal'
=======
        self.save_button['state'] = 'normal'
        self.RefSignal_button['state'] = 'normal'
        self.RefOff_button['state'] = 'normal'
        self.Log_button['state'] = 'normal'
>>>>>>> e03dc550
<|MERGE_RESOLUTION|>--- conflicted
+++ resolved
@@ -2695,9 +2695,10 @@
         progress.update()
         self.stop_button['state'] = 'disabled'
         self.start_button['state'] = 'normal'
-<<<<<<< HEAD
-        self.spectro_start_button['state'] = 'normal'
-
+        self.save_button['state'] = 'normal'
+        self.RefSignal_button['state'] = 'normal'
+        self.RefOff_button['state'] = 'normal'
+        self.Log_button['state'] = 'normal'
 
 
 class LaserCooling:
@@ -2946,12 +2947,4 @@
         self.running = False
         progress['value'] = 0
         progress.update()
-        self.stop_button['state'] = 'disabled'
-        self.start_button['state'] = 'normal'
-        self.spectro_start_button['state'] = 'normal'
-=======
-        self.save_button['state'] = 'normal'
-        self.RefSignal_button['state'] = 'normal'
-        self.RefOff_button['state'] = 'normal'
-        self.Log_button['state'] = 'normal'
->>>>>>> e03dc550
+        self.stop_button['state'] = 'disabled'